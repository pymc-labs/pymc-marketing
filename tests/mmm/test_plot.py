--- conflicted
+++ resolved
@@ -884,7 +884,148 @@
         suite.plot_sensitivity_analysis()
 
 
-<<<<<<< HEAD
+def test_budget_allocation_with_dims(mock_suite_with_constant_data):
+    # Use dims to filter to a single country
+    samples = mock_suite_with_constant_data.idata.posterior
+    # Add a fake 'allocation' variable for testing
+    samples = samples.copy()
+    samples["allocation"] = (
+        samples["channel_contribution"].dims,
+        np.abs(samples["channel_contribution"].values),
+    )
+    plot_suite = mock_suite_with_constant_data
+    fig, _ax = plot_suite.budget_allocation(
+        samples=samples,
+        dims={"country": "A"},
+    )
+    assert isinstance(fig, Figure)
+
+
+def test_budget_allocation_with_dims_list(mock_suite_with_constant_data):
+    """Test that passing a list to dims creates a subplot for each value."""
+    samples = mock_suite_with_constant_data.idata.posterior.copy()
+    # Add a fake 'allocation' variable for testing
+    samples["allocation"] = (
+        samples["channel_contribution"].dims,
+        np.abs(samples["channel_contribution"].values),
+    )
+    plot_suite = mock_suite_with_constant_data
+    fig, ax = plot_suite.budget_allocation(
+        samples=samples,
+        dims={"country": ["A", "B"]},
+    )
+    assert isinstance(fig, Figure)
+    assert isinstance(ax, np.ndarray)
+
+
+def test__validate_dims_valid():
+    """Test _validate_dims with valid dims and values."""
+    suite = MMMPlotSuite(idata=None)
+
+    # Patch suite.idata.posterior.coords to simulate valid dims
+    class DummyCoord:
+        def __init__(self, values):
+            self.values = values
+
+    class DummyCoords:
+        def __init__(self):
+            self._coords = {
+                "country": DummyCoord(["A", "B"]),
+                "region": DummyCoord(["X", "Y"]),
+            }
+
+        def __getitem__(self, key):
+            return self._coords[key]
+
+    class DummyPosterior:
+        coords = DummyCoords()
+
+    suite.idata = type("idata", (), {"posterior": DummyPosterior()})()
+    # Should not raise
+    suite._validate_dims({"country": "A", "region": "X"}, ["country", "region"])
+    suite._validate_dims({"country": ["A", "B"]}, ["country", "region"])
+
+
+def test__validate_dims_invalid_dim():
+    """Test _validate_dims raises for invalid dim name."""
+    suite = MMMPlotSuite(idata=None)
+
+    class DummyCoord:
+        def __init__(self, values):
+            self.values = values
+
+    class DummyCoords:
+        def __init__(self):
+            self.country = DummyCoord(["A", "B"])
+
+        def __getitem__(self, key):
+            return getattr(self, key)
+
+    class DummyPosterior:
+        coords = DummyCoords()
+
+    suite.idata = type("idata", (), {"posterior": DummyPosterior()})()
+    with pytest.raises(ValueError, match=r"Dimension 'region' not found"):
+        suite._validate_dims({"region": "X"}, ["country"])
+
+
+def test__validate_dims_invalid_value():
+    """Test _validate_dims raises for invalid value."""
+    suite = MMMPlotSuite(idata=None)
+
+    class DummyCoord:
+        def __init__(self, values):
+            self.values = values
+
+    class DummyCoords:
+        def __init__(self):
+            self.country = DummyCoord(["A", "B"])
+
+        def __getitem__(self, key):
+            return getattr(self, key)
+
+    class DummyPosterior:
+        coords = DummyCoords()
+
+    suite.idata = type("idata", (), {"posterior": DummyPosterior()})()
+    with pytest.raises(ValueError, match=r"Value 'C' not found in dimension 'country'"):
+        suite._validate_dims({"country": "C"}, ["country"])
+
+
+def test__dim_list_handler_none():
+    """Test _dim_list_handler with None input."""
+    suite = MMMPlotSuite(idata=None)
+    keys, combos = suite._dim_list_handler(None)
+    assert keys == []
+    assert combos == [()]
+
+
+def test__dim_list_handler_single():
+    """Test _dim_list_handler with a single list-valued dim."""
+    suite = MMMPlotSuite(idata=None)
+    keys, combos = suite._dim_list_handler({"country": ["A", "B"]})
+    assert keys == ["country"]
+    assert set(combos) == {("A",), ("B",)}
+
+
+def test__dim_list_handler_multiple():
+    """Test _dim_list_handler with multiple list-valued dims."""
+    suite = MMMPlotSuite(idata=None)
+    keys, combos = suite._dim_list_handler(
+        {"country": ["A", "B"], "region": ["X", "Y"]}
+    )
+    assert set(keys) == {"country", "region"}
+    assert set(combos) == {("A", "X"), ("A", "Y"), ("B", "X"), ("B", "Y")}
+
+
+def test__dim_list_handler_mixed():
+    """Test _dim_list_handler with mixed single and list values."""
+    suite = MMMPlotSuite(idata=None)
+    keys, combos = suite._dim_list_handler({"country": ["A", "B"], "region": "X"})
+    assert keys == ["country"]
+    assert set(combos) == {("A",), ("B",)}
+
+
 class TestAlignYAxes:
     """Test the _align_y_axes method with various axis configurations."""
 
@@ -1077,146 +1218,4 @@
         )
         assert ax2_limits[0] <= 0, (
             f"ax2 should start at or below 0, got {ax2_limits[0]}"
-        )
-=======
-def test_budget_allocation_with_dims(mock_suite_with_constant_data):
-    # Use dims to filter to a single country
-    samples = mock_suite_with_constant_data.idata.posterior
-    # Add a fake 'allocation' variable for testing
-    samples = samples.copy()
-    samples["allocation"] = (
-        samples["channel_contribution"].dims,
-        np.abs(samples["channel_contribution"].values),
-    )
-    plot_suite = mock_suite_with_constant_data
-    fig, _ax = plot_suite.budget_allocation(
-        samples=samples,
-        dims={"country": "A"},
-    )
-    assert isinstance(fig, Figure)
-
-
-def test_budget_allocation_with_dims_list(mock_suite_with_constant_data):
-    """Test that passing a list to dims creates a subplot for each value."""
-    samples = mock_suite_with_constant_data.idata.posterior.copy()
-    # Add a fake 'allocation' variable for testing
-    samples["allocation"] = (
-        samples["channel_contribution"].dims,
-        np.abs(samples["channel_contribution"].values),
-    )
-    plot_suite = mock_suite_with_constant_data
-    fig, ax = plot_suite.budget_allocation(
-        samples=samples,
-        dims={"country": ["A", "B"]},
-    )
-    assert isinstance(fig, Figure)
-    assert isinstance(ax, np.ndarray)
-
-
-def test__validate_dims_valid():
-    """Test _validate_dims with valid dims and values."""
-    suite = MMMPlotSuite(idata=None)
-
-    # Patch suite.idata.posterior.coords to simulate valid dims
-    class DummyCoord:
-        def __init__(self, values):
-            self.values = values
-
-    class DummyCoords:
-        def __init__(self):
-            self._coords = {
-                "country": DummyCoord(["A", "B"]),
-                "region": DummyCoord(["X", "Y"]),
-            }
-
-        def __getitem__(self, key):
-            return self._coords[key]
-
-    class DummyPosterior:
-        coords = DummyCoords()
-
-    suite.idata = type("idata", (), {"posterior": DummyPosterior()})()
-    # Should not raise
-    suite._validate_dims({"country": "A", "region": "X"}, ["country", "region"])
-    suite._validate_dims({"country": ["A", "B"]}, ["country", "region"])
-
-
-def test__validate_dims_invalid_dim():
-    """Test _validate_dims raises for invalid dim name."""
-    suite = MMMPlotSuite(idata=None)
-
-    class DummyCoord:
-        def __init__(self, values):
-            self.values = values
-
-    class DummyCoords:
-        def __init__(self):
-            self.country = DummyCoord(["A", "B"])
-
-        def __getitem__(self, key):
-            return getattr(self, key)
-
-    class DummyPosterior:
-        coords = DummyCoords()
-
-    suite.idata = type("idata", (), {"posterior": DummyPosterior()})()
-    with pytest.raises(ValueError, match=r"Dimension 'region' not found"):
-        suite._validate_dims({"region": "X"}, ["country"])
-
-
-def test__validate_dims_invalid_value():
-    """Test _validate_dims raises for invalid value."""
-    suite = MMMPlotSuite(idata=None)
-
-    class DummyCoord:
-        def __init__(self, values):
-            self.values = values
-
-    class DummyCoords:
-        def __init__(self):
-            self.country = DummyCoord(["A", "B"])
-
-        def __getitem__(self, key):
-            return getattr(self, key)
-
-    class DummyPosterior:
-        coords = DummyCoords()
-
-    suite.idata = type("idata", (), {"posterior": DummyPosterior()})()
-    with pytest.raises(ValueError, match=r"Value 'C' not found in dimension 'country'"):
-        suite._validate_dims({"country": "C"}, ["country"])
-
-
-def test__dim_list_handler_none():
-    """Test _dim_list_handler with None input."""
-    suite = MMMPlotSuite(idata=None)
-    keys, combos = suite._dim_list_handler(None)
-    assert keys == []
-    assert combos == [()]
-
-
-def test__dim_list_handler_single():
-    """Test _dim_list_handler with a single list-valued dim."""
-    suite = MMMPlotSuite(idata=None)
-    keys, combos = suite._dim_list_handler({"country": ["A", "B"]})
-    assert keys == ["country"]
-    assert set(combos) == {("A",), ("B",)}
-
-
-def test__dim_list_handler_multiple():
-    """Test _dim_list_handler with multiple list-valued dims."""
-    suite = MMMPlotSuite(idata=None)
-    keys, combos = suite._dim_list_handler(
-        {"country": ["A", "B"], "region": ["X", "Y"]}
-    )
-    assert set(keys) == {"country", "region"}
-    assert set(combos) == {("A", "X"), ("A", "Y"), ("B", "X"), ("B", "Y")}
-
-
-def test__dim_list_handler_mixed():
-    """Test _dim_list_handler with mixed single and list values."""
-    suite = MMMPlotSuite(idata=None)
-    keys, combos = suite._dim_list_handler({"country": ["A", "B"], "region": "X"})
-    assert keys == ["country"]
-    assert set(combos) == {("A",), ("B",)}
->>>>>>> aafd5ed7
+        )