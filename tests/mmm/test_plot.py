#   Copyright 2022 - 2025 The PyMC Labs Developers
#
#   Licensed under the Apache License, Version 2.0 (the "License");
#   you may not use this file except in compliance with the License.
#   You may obtain a copy of the License at
#
#       http://www.apache.org/licenses/LICENSE-2.0
#
#   Unless required by applicable law or agreed to in writing, software
#   distributed under the License is distributed on an "AS IS" BASIS,
#   WITHOUT WARRANTIES OR CONDITIONS OF ANY KIND, either express or implied.
#   See the License for the specific language governing permissions and
#   limitations under the License.
import warnings

import arviz as az
import numpy as np
import pandas as pd
import pytest
import xarray as xr
from matplotlib.axes import Axes
from matplotlib.figure import Figure

from pymc_marketing.mmm import GeometricAdstock, LogisticSaturation

with warnings.catch_warnings():
    warnings.simplefilter("ignore", FutureWarning)
    from pymc_marketing.mmm.multidimensional import MMM

from pymc_marketing.mmm.plot import MMMPlotSuite


@pytest.fixture
def mmm():
    return MMM(
        date_column="date",
        channel_columns=["C1", "C2"],
        dims=("country",),
        target_column="y",
        adstock=GeometricAdstock(l_max=10),
        saturation=LogisticSaturation(),
    )


@pytest.fixture
def df() -> pd.DataFrame:
    dates = pd.date_range("2025-01-01", periods=3, freq="W-MON").rename("date")
    df = pd.DataFrame(
        {
            ("A", "C1"): [1, 2, 3],
            ("B", "C1"): [4, 5, 6],
            ("A", "C2"): [7, 8, 9],
            ("B", "C2"): [10, 11, 12],
        },
        index=dates,
    )
    df.columns.names = ["country", "channel"]

    y = pd.DataFrame(
        {
            ("A", "y"): [1, 2, 3],
            ("B", "y"): [4, 5, 6],
        },
        index=dates,
    )
    y.columns.names = ["country", "channel"]

    return pd.concat(
        [
            df.stack("country", future_stack=True),
            y.stack("country", future_stack=True),
        ],
        axis=1,
    ).reset_index()


@pytest.fixture
def fit_mmm_with_channel_original_scale(df, mmm, mock_pymc_sample):
    X = df.drop(columns=["y"])
    y = df["y"]

    mmm.build_model(X, y)
    mmm.add_original_scale_contribution_variable(
        var=[
            "channel_contribution",
        ]
    )

    mmm.fit(X, y)

    return mmm


@pytest.fixture
def fit_mmm_without_channel_original_scale(df, mmm, mock_pymc_sample):
    X = df.drop(columns=["y"])
    y = df["y"]

    mmm.fit(X, y)

    return mmm


def test_saturation_curves_scatter_original_scale(fit_mmm_with_channel_original_scale):
    fig, ax = fit_mmm_with_channel_original_scale.plot.saturation_curves_scatter(
        original_scale=True
    )
    assert isinstance(fig, Figure)
    assert isinstance(ax, np.ndarray)
    assert all(isinstance(a, Axes) for a in ax.flat)


def test_saturation_curves_scatter_original_scale_fails_if_no_deterministic(
    fit_mmm_without_channel_original_scale,
):
    with pytest.raises(ValueError):
        fit_mmm_without_channel_original_scale.plot.saturation_curves_scatter(
            original_scale=True
        )


def test_contributions_over_time(fit_mmm_with_channel_original_scale):
    fig, ax = fit_mmm_with_channel_original_scale.plot.contributions_over_time(
        var=["channel_contribution"],
        hdi_prob=0.95,
    )
    assert isinstance(fig, Figure)
    assert isinstance(ax, np.ndarray)
    assert all(isinstance(a, Axes) for a in ax.flat)


def test_contributions_over_time_with_dim(mock_suite: MMMPlotSuite):
    # Test with explicit dim argument
    fig, ax = mock_suite.contributions_over_time(
        var=["intercept", "linear_trend"],
        dims={"country": "A"},
    )
    assert isinstance(fig, Figure)
    assert isinstance(ax, np.ndarray)
    assert all(isinstance(a, Axes) for a in ax.flat)
    # Optionally, check axes shape if known
    if hasattr(ax, "shape"):
        # When filtering to a single country, shape[-1] should be 1
        assert ax.shape[-1] == 1


def test_contributions_over_time_with_dims_list(mock_suite: MMMPlotSuite):
    """Test that passing a list to dims creates a subplot for each value."""
    fig, ax = mock_suite.contributions_over_time(
        var=["intercept"],
        dims={"country": ["A", "B"]},
    )
    assert isinstance(fig, Figure)
    assert isinstance(ax, np.ndarray)
    # Should create one subplot per value in the list (here: 2 countries)
    assert ax.shape[0] == 2
    # Optionally, check subplot titles contain the correct country
    for i, country in enumerate(["A", "B"]):
        assert country in ax[i, 0].get_title()


def test_contributions_over_time_with_multiple_dims_lists(mock_suite: MMMPlotSuite):
    """Test that passing multiple lists to dims creates a subplot for each combination."""
    # Add a fake 'region' dim to the mock posterior for this test if not present
    idata = mock_suite.idata
    if "region" not in idata.posterior["intercept"].dims:
        idata.posterior["intercept"] = idata.posterior["intercept"].expand_dims(
            region=["X", "Y"]
        )
    fig, ax = mock_suite.contributions_over_time(
        var=["intercept"],
        dims={"country": ["A", "B"], "region": ["X", "Y"]},
    )
    assert isinstance(fig, Figure)
    assert isinstance(ax, np.ndarray)
    # Should create one subplot per combination (2 countries x 2 regions = 4)
    assert ax.shape[0] == 4
    combos = [("A", "X"), ("A", "Y"), ("B", "X"), ("B", "Y")]
    for i, (country, region) in enumerate(combos):
        title = ax[i, 0].get_title()
        assert country in title
        assert region in title


def test_posterior_predictive(fit_mmm_with_channel_original_scale, df):
    fit_mmm_with_channel_original_scale.sample_posterior_predictive(
        df.drop(columns=["y"])
    )
    fig, ax = fit_mmm_with_channel_original_scale.plot.posterior_predictive(
        hdi_prob=0.95,
    )
    assert isinstance(fig, Figure)
    assert isinstance(ax, np.ndarray)
    assert all(isinstance(a, Axes) for a in ax.flat)


@pytest.fixture(scope="module")
def mock_idata() -> az.InferenceData:
    seed = sum(map(ord, "Fake posterior"))
    rng = np.random.default_rng(seed)
    normal = rng.normal

    dates = pd.date_range("2025-01-01", periods=52, freq="W-MON")
    return az.InferenceData(
        posterior=xr.Dataset(
            {
                "intercept": xr.DataArray(
                    normal(size=(4, 100, 52, 3)),
                    dims=("chain", "draw", "date", "country"),
                    coords={
                        "chain": np.arange(4),
                        "draw": np.arange(100),
                        "date": dates,
                        "country": ["A", "B", "C"],
                    },
                ),
                "linear_trend": xr.DataArray(
                    normal(size=(4, 100, 52)),
                    dims=("chain", "draw", "date"),
                    coords={
                        "chain": np.arange(4),
                        "draw": np.arange(100),
                        "date": dates,
                    },
                ),
            }
        )
    )


@pytest.fixture(scope="module")
def mock_idata_with_sensitivity(mock_idata):
    # Copy the mock_idata so we don't mutate the shared fixture
    idata = mock_idata.copy()
    n_sample, n_sweep = 40, 5
    sweep = np.linspace(0.5, 1.5, n_sweep)
    regions = ["A", "B"]

    samples = xr.DataArray(
        np.random.normal(0, 1, size=(n_sample, n_sweep, len(regions))),
        dims=("sample", "sweep", "region"),
        coords={
            "sample": np.arange(n_sample),
            "sweep": sweep,
            "region": regions,
        },
        name="x",
    )

    marginal_effects = xr.DataArray(
        np.random.normal(0, 1, size=(n_sample, n_sweep, len(regions))),
        dims=("sample", "sweep", "region"),
        coords={
            "sample": np.arange(n_sample),
            "sweep": sweep,
            "region": regions,
        },
        name="marginal_effects",
    )

    uplift_curve = xr.DataArray(
        np.random.normal(0, 1, size=(n_sample, n_sweep, len(regions))),
        dims=("sample", "sweep", "region"),
        coords={
            "sample": np.arange(n_sample),
            "sweep": sweep,
            "region": regions,
        },
        name="uplift_curve",
    )

    sensitivity_analysis = xr.Dataset(
        {
            "x": samples,
            "marginal_effects": marginal_effects,
            "uplift_curve": uplift_curve,
        },
        coords={"sweep": sweep, "region": regions},
        attrs={"sweep_type": "multiplicative", "var_names": "test_var"},
    )

    idata.sensitivity_analysis = sensitivity_analysis
    return idata


@pytest.fixture(scope="module")
def mock_suite(mock_idata):
    """Fixture to create a mock MMMPlotSuite with a mocked posterior."""
    return MMMPlotSuite(idata=mock_idata)


@pytest.fixture(scope="module")
def mock_suite_with_sensitivity(mock_idata_with_sensitivity):
    """Fixture to create a mock MMMPlotSuite with sensitivity analysis."""
    return MMMPlotSuite(idata=mock_idata_with_sensitivity)


def test_contributions_over_time_expand_dims(mock_suite: MMMPlotSuite):
    fig, ax = mock_suite.contributions_over_time(
        var=[
            "intercept",
            "linear_trend",
        ]
    )

    assert isinstance(fig, Figure)
    assert isinstance(ax, np.ndarray)
    assert all(isinstance(a, Axes) for a in ax.flat)


@pytest.fixture(scope="module")
def mock_idata_with_constant_data() -> az.InferenceData:
    """Create mock InferenceData with constant_data and posterior for saturation tests."""
    seed = sum(map(ord, "Saturation tests"))
    rng = np.random.default_rng(seed)
    normal = rng.normal

    dates = pd.date_range("2025-01-01", periods=52, freq="W-MON")
    channels = ["channel_1", "channel_2"]
    countries = ["A", "B"]

    # Create posterior data
    posterior = xr.Dataset(
        {
            "channel_contribution": xr.DataArray(
                normal(size=(4, 100, 52, 2, 2)),
                dims=("chain", "draw", "date", "channel", "country"),
                coords={
                    "chain": np.arange(4),
                    "draw": np.arange(100),
                    "date": dates,
                    "channel": channels,
                    "country": countries,
                },
            ),
            "channel_contribution_original_scale": xr.DataArray(
                normal(size=(4, 100, 52, 2, 2)) * 100,  # scaled up for original scale
                dims=("chain", "draw", "date", "channel", "country"),
                coords={
                    "chain": np.arange(4),
                    "draw": np.arange(100),
                    "date": dates,
                    "channel": channels,
                    "country": countries,
                },
            ),
        }
    )

    # Create constant_data
    constant_data = xr.Dataset(
        {
            "channel_data": xr.DataArray(
                rng.uniform(0, 10, size=(52, 2, 2)),
                dims=("date", "channel", "country"),
                coords={
                    "date": dates,
                    "channel": channels,
                    "country": countries,
                },
            ),
            "channel_scale": xr.DataArray(
                [[100.0, 200.0], [150.0, 250.0]],
                dims=("country", "channel"),
                coords={"country": countries, "channel": channels},
            ),
            "target_scale": xr.DataArray(
                [1000.0],
                dims="target",
                coords={"target": ["y"]},
            ),
        }
    )

    return az.InferenceData(posterior=posterior, constant_data=constant_data)


@pytest.fixture(scope="module")
def mock_suite_with_constant_data(mock_idata_with_constant_data):
    """Fixture to create a MMMPlotSuite with constant_data for saturation tests."""
    return MMMPlotSuite(idata=mock_idata_with_constant_data)


@pytest.fixture(scope="module")
def mock_saturation_curve() -> xr.DataArray:
    """Create mock saturation curve data for testing saturation_curves method."""
    seed = sum(map(ord, "Saturation curve"))
    rng = np.random.default_rng(seed)

    # Create curve data with typical saturation curve shape
    x_values = np.linspace(0, 1, 100)
    channels = ["channel_1", "channel_2"]
    countries = ["A", "B"]

    curve_data = []
    for _ in range(4):  # chains
        for _ in range(100):  # draws
            for _ in channels:
                for _ in countries:
                    # Simple saturation curve: y = x / (1 + x)
                    y_values = x_values / (1 + x_values) + rng.normal(
                        0, 0.01, size=x_values.shape
                    )
                    curve_data.append(y_values)

    curve_array = np.array(curve_data).reshape(
        4, 100, len(channels), len(countries), len(x_values)
    )

    return xr.DataArray(
        curve_array,
        dims=("chain", "draw", "channel", "country", "x"),
        coords={
            "chain": np.arange(4),
            "draw": np.arange(100),
            "channel": channels,
            "country": countries,
            "x": x_values,
        },
    )


class TestSaturationScatterplot:
    def test_saturation_scatterplot_basic(self, mock_suite_with_constant_data):
        """Test basic functionality of saturation_scatterplot."""
        fig, axes = mock_suite_with_constant_data.saturation_scatterplot()

        assert isinstance(fig, Figure)
        assert isinstance(axes, np.ndarray)
        assert all(isinstance(ax, Axes) for ax in axes.flat)

    def test_saturation_scatterplot_original_scale(self, mock_suite_with_constant_data):
        """Test saturation_scatterplot with original_scale=True."""
        fig, axes = mock_suite_with_constant_data.saturation_scatterplot(
            original_scale=True
        )

        assert isinstance(fig, Figure)
        assert isinstance(axes, np.ndarray)
        assert all(isinstance(ax, Axes) for ax in axes.flat)

    def test_saturation_scatterplot_custom_kwargs(self, mock_suite_with_constant_data):
        """Test saturation_scatterplot with custom kwargs."""
        fig, axes = mock_suite_with_constant_data.saturation_scatterplot(
            width_per_col=8.0, height_per_row=5.0
        )

        assert isinstance(fig, Figure)
        assert isinstance(axes, np.ndarray)
        assert all(isinstance(ax, Axes) for ax in axes.flat)

    def test_saturation_scatterplot_no_constant_data(self, mock_suite):
        """Test that saturation_scatterplot raises error without constant_data."""
        with pytest.raises(ValueError, match=r"No 'constant_data' found"):
            mock_suite.saturation_scatterplot()

    def test_saturation_scatterplot_no_original_scale_contribution(
        self, mock_suite_with_constant_data
    ):
        """Test that saturation_scatterplot raises error when original_scale=True but no original scale data."""
        # Remove the original scale contribution from the mock data
        idata_copy = mock_suite_with_constant_data.idata.copy()
        idata_copy.posterior = idata_copy.posterior.drop_vars(
            "channel_contribution_original_scale"
        )
        suite_without_original_scale = MMMPlotSuite(idata=idata_copy)

        with pytest.raises(
            ValueError, match=r"No posterior.channel_contribution_original_scale"
        ):
            suite_without_original_scale.saturation_scatterplot(original_scale=True)


class TestSaturationScatterplotDims:
    def test_saturation_scatterplot_with_dim(self, mock_suite_with_constant_data):
        """Test saturation_scatterplot with a single value in dims."""
        fig, axes = mock_suite_with_constant_data.saturation_scatterplot(
            dims={"country": "A"}
        )
        assert isinstance(fig, Figure)
        assert isinstance(axes, np.ndarray)
        # Should create one column (n_channels, 1)
        assert axes.shape[1] == 1
        for row in range(axes.shape[0]):
            assert "country=A" in axes[row, 0].get_title()

    def test_saturation_scatterplot_with_dims_list(self, mock_suite_with_constant_data):
        """Test saturation_scatterplot with a list in dims (should create subplots for each value)."""
        fig, axes = mock_suite_with_constant_data.saturation_scatterplot(
            dims={"country": ["A", "B"]}
        )
        assert isinstance(fig, Figure)
        assert isinstance(axes, np.ndarray)
        # Should create two columns (n_channels, 2)
        assert axes.shape[1] == 2
        for col, country in enumerate(["A", "B"]):
            for row in range(axes.shape[0]):
                assert f"country={country}" in axes[row, col].get_title()

    def test_saturation_scatterplot_with_multiple_dims_lists(
        self, mock_suite_with_constant_data
    ):
        """Test saturation_scatterplot with multiple lists in dims (should create subplots for each combination)."""
        # Add a fake 'region' dim to the mock constant_data for this test if not present
        idata = mock_suite_with_constant_data.idata
        if "region" not in idata.constant_data.channel_data.dims:
            # Expand channel_data and posterior to add region
            new_regions = ["X", "Y"]
            channel_data = idata.constant_data.channel_data.expand_dims(
                region=new_regions
            )
            idata.constant_data["channel_data"] = channel_data
            for var in ["channel_contribution", "channel_contribution_original_scale"]:
                if var in idata.posterior:
                    idata.posterior[var] = idata.posterior[var].expand_dims(
                        region=new_regions
                    )
        fig, axes = mock_suite_with_constant_data.saturation_scatterplot(
            dims={"country": ["A", "B"], "region": ["X", "Y"]}
        )
        assert isinstance(fig, Figure)
        assert isinstance(axes, np.ndarray)
        # Should create 4 columns (n_channels, 4)
        assert axes.shape[1] == 4
        combos = [("A", "X"), ("A", "Y"), ("B", "X"), ("B", "Y")]
        for col, (country, region) in enumerate(combos):
            for row in range(axes.shape[0]):
                title = axes[row, col].get_title()
                assert f"country={country}" in title
                assert f"region={region}" in title


class TestSaturationCurves:
    def test_saturation_curves_basic(
        self, mock_suite_with_constant_data, mock_saturation_curve
    ):
        """Test basic functionality of saturation_curves."""
        fig, axes = mock_suite_with_constant_data.saturation_curves(
            curve=mock_saturation_curve, n_samples=5
        )

        assert isinstance(fig, Figure)
        assert isinstance(axes, np.ndarray)
        assert all(isinstance(ax, Axes) for ax in axes.flat)

    def test_saturation_curves_original_scale(
        self, mock_suite_with_constant_data, mock_saturation_curve
    ):
        """Test saturation_curves with original_scale=True."""
        fig, axes = mock_suite_with_constant_data.saturation_curves(
            curve=mock_saturation_curve, original_scale=True, n_samples=3
        )

        assert isinstance(fig, Figure)
        assert isinstance(axes, np.ndarray)
        assert all(isinstance(ax, Axes) for ax in axes.flat)

    def test_saturation_curves_with_hdi(
        self, mock_suite_with_constant_data, mock_saturation_curve
    ):
        """Test saturation_curves with HDI intervals."""
        fig, axes = mock_suite_with_constant_data.saturation_curves(
            curve=mock_saturation_curve, n_samples=3, hdi_probs=[0.5, 0.94]
        )

        assert isinstance(fig, Figure)
        assert isinstance(axes, np.ndarray)
        assert all(isinstance(ax, Axes) for ax in axes.flat)

    def test_saturation_curves_single_hdi(
        self, mock_suite_with_constant_data, mock_saturation_curve
    ):
        """Test saturation_curves with single HDI probability."""
        fig, axes = mock_suite_with_constant_data.saturation_curves(
            curve=mock_saturation_curve, n_samples=3, hdi_probs=0.85
        )

        assert isinstance(fig, Figure)
        assert isinstance(axes, np.ndarray)
        assert all(isinstance(ax, Axes) for ax in axes.flat)

    def test_saturation_curves_custom_colors(
        self, mock_suite_with_constant_data, mock_saturation_curve
    ):
        """Test saturation_curves with custom colors."""
        fig, axes = mock_suite_with_constant_data.saturation_curves(
            curve=mock_saturation_curve, n_samples=3, colors=["red", "blue"]
        )

        assert isinstance(fig, Figure)
        assert isinstance(axes, np.ndarray)
        assert all(isinstance(ax, Axes) for ax in axes.flat)

    def test_saturation_curves_subplot_kwargs(
        self, mock_suite_with_constant_data, mock_saturation_curve
    ):
        """Test saturation_curves with custom subplot_kwargs."""
        fig, axes = mock_suite_with_constant_data.saturation_curves(
            curve=mock_saturation_curve,
            n_samples=3,
            subplot_kwargs={"figsize": (12, 8)},
        )

        assert isinstance(fig, Figure)
        assert isinstance(axes, np.ndarray)
        assert all(isinstance(ax, Axes) for ax in axes.flat)
        # Check that figsize was applied
        assert fig.get_size_inches()[0] == 12
        assert fig.get_size_inches()[1] == 8

    def test_saturation_curves_rc_params(
        self, mock_suite_with_constant_data, mock_saturation_curve
    ):
        """Test saturation_curves with rc_params."""
        fig, axes = mock_suite_with_constant_data.saturation_curves(
            curve=mock_saturation_curve, n_samples=3, rc_params={"font.size": 14}
        )

        assert isinstance(fig, Figure)
        assert isinstance(axes, np.ndarray)
        assert all(isinstance(ax, Axes) for ax in axes.flat)

    def test_saturation_curves_no_samples(
        self, mock_suite_with_constant_data, mock_saturation_curve
    ):
        """Test saturation_curves with n_samples=0."""
        fig, axes = mock_suite_with_constant_data.saturation_curves(
            curve=mock_saturation_curve, n_samples=0, hdi_probs=0.85
        )

        assert isinstance(fig, Figure)
        assert isinstance(axes, np.ndarray)
        assert all(isinstance(ax, Axes) for ax in axes.flat)

    def test_saturation_curves_no_constant_data(
        self, mock_suite, mock_saturation_curve
    ):
        """Test that saturation_curves raises error without constant_data."""
        with pytest.raises(ValueError, match=r"No 'constant_data' found"):
            mock_suite.saturation_curves(curve=mock_saturation_curve)

    def test_saturation_curves_no_original_scale_contribution(
        self, mock_suite_with_constant_data, mock_saturation_curve
    ):
        """Test that saturation_curves raises error when original_scale=True but no original scale data."""
        # Remove the original scale contribution from the mock data
        idata_copy = mock_suite_with_constant_data.idata.copy()
        idata_copy.posterior = idata_copy.posterior.drop_vars(
            "channel_contribution_original_scale"
        )
        suite_without_original_scale = MMMPlotSuite(idata=idata_copy)

        with pytest.raises(
            ValueError, match=r"No posterior.channel_contribution_original_scale"
        ):
            suite_without_original_scale.saturation_curves(
                curve=mock_saturation_curve, original_scale=True
            )


class TestSaturationCurvesDims:
    def test_saturation_curves_with_dim(
        self, mock_suite_with_constant_data, mock_saturation_curve
    ):
        """Test saturation_curves with a single value in dims."""
        fig, axes = mock_suite_with_constant_data.saturation_curves(
            curve=mock_saturation_curve, n_samples=3, dims={"country": "A"}
        )
        assert isinstance(fig, Figure)
        assert isinstance(axes, np.ndarray)

        for row in range(axes.shape[0]):
            assert "country=A" in axes[row, 0].get_title()

    def test_saturation_curves_with_dims_list(
        self, mock_suite_with_constant_data, mock_saturation_curve
    ):
        """Test saturation_curves with a list in dims (should create subplots for each value)."""
        fig, axes = mock_suite_with_constant_data.saturation_curves(
            curve=mock_saturation_curve, n_samples=3, dims={"country": ["A", "B"]}
        )
        assert isinstance(fig, Figure)
        assert isinstance(axes, np.ndarray)

    def test_saturation_curves_with_multiple_dims_lists(
        self, mock_suite_with_constant_data, mock_saturation_curve
    ):
        """Test saturation_curves with multiple lists in dims (should create subplots for each combination)."""
        # Add a fake 'region' dim to the mock constant_data for this test if not present
        idata = mock_suite_with_constant_data.idata
        if "region" not in idata.constant_data.channel_data.dims:
            # Expand channel_data and posterior to add region
            new_regions = ["X", "Y"]
            channel_data = idata.constant_data.channel_data.expand_dims(
                region=new_regions
            )
            idata.constant_data["channel_data"] = channel_data
            for var in ["channel_contribution", "channel_contribution_original_scale"]:
                if var in idata.posterior:
                    idata.posterior[var] = idata.posterior[var].expand_dims(
                        region=new_regions
                    )
        fig, axes = mock_suite_with_constant_data.saturation_curves(
            curve=mock_saturation_curve,
            n_samples=3,
            dims={"country": ["A", "B"], "region": ["X", "Y"]},
        )
        assert isinstance(fig, Figure)
        assert isinstance(axes, np.ndarray)
        combos = [("A", "X"), ("A", "Y"), ("B", "X"), ("B", "Y")]

        for col, (country, region) in enumerate(combos):
            for row in range(axes.shape[0]):
                title = axes[row, col].get_title()
                assert f"country={country}" in title
                assert f"region={region}" in title


def test_saturation_curves_scatter_deprecation_warning(mock_suite_with_constant_data):
    """Test that saturation_curves_scatter shows deprecation warning."""
    with pytest.warns(
        DeprecationWarning, match=r"saturation_curves_scatter is deprecated"
    ):
        fig, axes = mock_suite_with_constant_data.saturation_curves_scatter()

    assert isinstance(fig, Figure)
    assert isinstance(axes, np.ndarray)
    assert all(isinstance(ax, Axes) for ax in axes.flat)


@pytest.fixture(scope="module")
def mock_idata_with_constant_data_single_dim() -> az.InferenceData:
    """Mock InferenceData where channel_data has only ('date','channel') dims."""
    seed = sum(map(ord, "Saturation single-dim tests"))
    rng = np.random.default_rng(seed)
    normal = rng.normal

    dates = pd.date_range("2025-01-01", periods=12, freq="W-MON")
    channels = ["channel_1", "channel_2", "channel_3"]

    posterior = xr.Dataset(
        {
            "channel_contribution": xr.DataArray(
                normal(size=(2, 10, 12, 3)),
                dims=("chain", "draw", "date", "channel"),
                coords={
                    "chain": np.arange(2),
                    "draw": np.arange(10),
                    "date": dates,
                    "channel": channels,
                },
            ),
            "channel_contribution_original_scale": xr.DataArray(
                normal(size=(2, 10, 12, 3)) * 100.0,
                dims=("chain", "draw", "date", "channel"),
                coords={
                    "chain": np.arange(2),
                    "draw": np.arange(10),
                    "date": dates,
                    "channel": channels,
                },
            ),
        }
    )

    constant_data = xr.Dataset(
        {
            "channel_data": xr.DataArray(
                rng.uniform(0, 10, size=(12, 3)),
                dims=("date", "channel"),
                coords={"date": dates, "channel": channels},
            ),
            "channel_scale": xr.DataArray(
                [100.0, 150.0, 200.0], dims=("channel",), coords={"channel": channels}
            ),
            "target_scale": xr.DataArray(
                [1000.0], dims="target", coords={"target": ["y"]}
            ),
        }
    )

    return az.InferenceData(posterior=posterior, constant_data=constant_data)


@pytest.fixture(scope="module")
def mock_suite_with_constant_data_single_dim(mock_idata_with_constant_data_single_dim):
    return MMMPlotSuite(idata=mock_idata_with_constant_data_single_dim)


@pytest.fixture(scope="module")
def mock_saturation_curve_single_dim() -> xr.DataArray:
    """Saturation curve with dims ('chain','draw','channel','x')."""
    seed = sum(map(ord, "Saturation curve single-dim"))
    rng = np.random.default_rng(seed)
    x_values = np.linspace(0, 1, 50)
    channels = ["channel_1", "channel_2", "channel_3"]

    # shape: (chains=2, draws=10, channel=3, x=50)
    curve_array = np.empty((2, 10, len(channels), len(x_values)))
    for ci in range(2):
        for di in range(10):
            for c in range(len(channels)):
                curve_array[ci, di, c, :] = x_values / (1 + x_values) + rng.normal(
                    0, 0.02, size=x_values.shape
                )

    return xr.DataArray(
        curve_array,
        dims=("chain", "draw", "channel", "x"),
        coords={
            "chain": np.arange(2),
            "draw": np.arange(10),
            "channel": channels,
            "x": x_values,
        },
        name="saturation_curve",
    )


def test_saturation_curves_single_dim_axes_shape(
    mock_suite_with_constant_data_single_dim, mock_saturation_curve_single_dim
):
    """When there are no extra dims, columns should default to 1 (no ncols=0)."""
    fig, axes = mock_suite_with_constant_data_single_dim.saturation_curves(
        curve=mock_saturation_curve_single_dim, n_samples=3
    )

    assert isinstance(fig, Figure)
    assert isinstance(axes, np.ndarray)
    # Expect (n_channels, 1)
    assert axes.shape[1] == 1
    assert axes.shape[0] == mock_saturation_curve_single_dim.sizes["channel"]


def test_saturation_curves_multi_dim_axes_shape(
    mock_suite_with_constant_data, mock_saturation_curve
):
    """With an extra dim (e.g., 'country'), expect (n_channels, n_countries)."""
    fig, axes = mock_suite_with_constant_data.saturation_curves(
        curve=mock_saturation_curve, n_samples=2
    )

    assert isinstance(fig, Figure)
    assert isinstance(axes, np.ndarray)


def test_sensitivity_analysis_basic(mock_suite_with_sensitivity):
    fig, axes = mock_suite_with_sensitivity.sensitivity_analysis()

    assert isinstance(fig, Figure)
    assert isinstance(axes, np.ndarray)
    assert axes.ndim == 2
    expected_panels = len(
        mock_suite_with_sensitivity.idata.sensitivity_analysis.coords["region"]
    )  # type: ignore
    assert axes.size >= expected_panels
    assert all(isinstance(ax, Axes) for ax in axes.flat[:expected_panels])


def test_sensitivity_analysis_with_aggregation(mock_suite_with_sensitivity):
    ax = mock_suite_with_sensitivity.sensitivity_analysis(
        aggregation={"sum": ("region",)}
    )
    assert isinstance(ax, Axes)


def test_marginal_curve(mock_suite_with_sensitivity):
    fig, axes = mock_suite_with_sensitivity.marginal_curve()

    assert isinstance(fig, Figure)
    assert isinstance(axes, np.ndarray)
    assert axes.ndim == 2
    regions = mock_suite_with_sensitivity.idata.sensitivity_analysis.coords["region"]  # type: ignore
    assert axes.size >= len(regions)
    assert all(isinstance(ax, Axes) for ax in axes.flat[: len(regions)])


def test_uplift_curve(mock_suite_with_sensitivity):
    fig, axes = mock_suite_with_sensitivity.uplift_curve()

    assert isinstance(fig, Figure)
    assert isinstance(axes, np.ndarray)
    assert axes.ndim == 2
    regions = mock_suite_with_sensitivity.idata.sensitivity_analysis.coords["region"]  # type: ignore
    assert axes.size >= len(regions)
    assert all(isinstance(ax, Axes) for ax in axes.flat[: len(regions)])


def test_sensitivity_analysis_multi_panel(mock_suite_with_sensitivity):
    # The fixture provides an extra 'region' dimension, so multiple panels should be produced
    fig, axes = mock_suite_with_sensitivity.sensitivity_analysis(
        subplot_kwargs={"ncols": 2}
    )

    assert isinstance(fig, Figure)
    assert isinstance(axes, np.ndarray)
    assert axes.ndim == 2
    # There should be two regions, therefore exactly two panels
    expected_panels = len(
        mock_suite_with_sensitivity.idata.sensitivity_analysis.coords["region"]
    )  # type: ignore
    assert axes.size >= expected_panels
    assert all(isinstance(ax, Axes) for ax in axes.flat[:expected_panels])


def test_sensitivity_analysis_error_on_missing_results(mock_idata):
    suite = MMMPlotSuite(idata=mock_idata)
    with pytest.raises(ValueError, match=r"No sensitivity analysis results found"):
<<<<<<< HEAD
        suite.sensitivity_analysis()
=======
        suite.plot_sensitivity_analysis()


def test_budget_allocation_with_dims(mock_suite_with_constant_data):
    # Use dims to filter to a single country
    samples = mock_suite_with_constant_data.idata.posterior
    # Add a fake 'allocation' variable for testing
    samples = samples.copy()
    samples["allocation"] = (
        samples["channel_contribution"].dims,
        np.abs(samples["channel_contribution"].values),
    )
    plot_suite = mock_suite_with_constant_data
    fig, _ax = plot_suite.budget_allocation(
        samples=samples,
        dims={"country": "A"},
    )
    assert isinstance(fig, Figure)


def test_budget_allocation_with_dims_list(mock_suite_with_constant_data):
    """Test that passing a list to dims creates a subplot for each value."""
    samples = mock_suite_with_constant_data.idata.posterior.copy()
    # Add a fake 'allocation' variable for testing
    samples["allocation"] = (
        samples["channel_contribution"].dims,
        np.abs(samples["channel_contribution"].values),
    )
    plot_suite = mock_suite_with_constant_data
    fig, ax = plot_suite.budget_allocation(
        samples=samples,
        dims={"country": ["A", "B"]},
    )
    assert isinstance(fig, Figure)
    assert isinstance(ax, np.ndarray)


def test__validate_dims_valid():
    """Test _validate_dims with valid dims and values."""
    suite = MMMPlotSuite(idata=None)

    # Patch suite.idata.posterior.coords to simulate valid dims
    class DummyCoord:
        def __init__(self, values):
            self.values = values

    class DummyCoords:
        def __init__(self):
            self._coords = {
                "country": DummyCoord(["A", "B"]),
                "region": DummyCoord(["X", "Y"]),
            }

        def __getitem__(self, key):
            return self._coords[key]

    class DummyPosterior:
        coords = DummyCoords()

    suite.idata = type("idata", (), {"posterior": DummyPosterior()})()
    # Should not raise
    suite._validate_dims({"country": "A", "region": "X"}, ["country", "region"])
    suite._validate_dims({"country": ["A", "B"]}, ["country", "region"])


def test__validate_dims_invalid_dim():
    """Test _validate_dims raises for invalid dim name."""
    suite = MMMPlotSuite(idata=None)

    class DummyCoord:
        def __init__(self, values):
            self.values = values

    class DummyCoords:
        def __init__(self):
            self.country = DummyCoord(["A", "B"])

        def __getitem__(self, key):
            return getattr(self, key)

    class DummyPosterior:
        coords = DummyCoords()

    suite.idata = type("idata", (), {"posterior": DummyPosterior()})()
    with pytest.raises(ValueError, match=r"Dimension 'region' not found"):
        suite._validate_dims({"region": "X"}, ["country"])


def test__validate_dims_invalid_value():
    """Test _validate_dims raises for invalid value."""
    suite = MMMPlotSuite(idata=None)

    class DummyCoord:
        def __init__(self, values):
            self.values = values

    class DummyCoords:
        def __init__(self):
            self.country = DummyCoord(["A", "B"])

        def __getitem__(self, key):
            return getattr(self, key)

    class DummyPosterior:
        coords = DummyCoords()

    suite.idata = type("idata", (), {"posterior": DummyPosterior()})()
    with pytest.raises(ValueError, match=r"Value 'C' not found in dimension 'country'"):
        suite._validate_dims({"country": "C"}, ["country"])


def test__dim_list_handler_none():
    """Test _dim_list_handler with None input."""
    suite = MMMPlotSuite(idata=None)
    keys, combos = suite._dim_list_handler(None)
    assert keys == []
    assert combos == [()]


def test__dim_list_handler_single():
    """Test _dim_list_handler with a single list-valued dim."""
    suite = MMMPlotSuite(idata=None)
    keys, combos = suite._dim_list_handler({"country": ["A", "B"]})
    assert keys == ["country"]
    assert set(combos) == {("A",), ("B",)}


def test__dim_list_handler_multiple():
    """Test _dim_list_handler with multiple list-valued dims."""
    suite = MMMPlotSuite(idata=None)
    keys, combos = suite._dim_list_handler(
        {"country": ["A", "B"], "region": ["X", "Y"]}
    )
    assert set(keys) == {"country", "region"}
    assert set(combos) == {("A", "X"), ("A", "Y"), ("B", "X"), ("B", "Y")}


def test__dim_list_handler_mixed():
    """Test _dim_list_handler with mixed single and list values."""
    suite = MMMPlotSuite(idata=None)
    keys, combos = suite._dim_list_handler({"country": ["A", "B"], "region": "X"})
    assert keys == ["country"]
    assert set(combos) == {("A",), ("B",)}
>>>>>>> bf7beb30
<|MERGE_RESOLUTION|>--- conflicted
+++ resolved
@@ -906,9 +906,7 @@
 def test_sensitivity_analysis_error_on_missing_results(mock_idata):
     suite = MMMPlotSuite(idata=mock_idata)
     with pytest.raises(ValueError, match=r"No sensitivity analysis results found"):
-<<<<<<< HEAD
         suite.sensitivity_analysis()
-=======
         suite.plot_sensitivity_analysis()
 
 
@@ -1051,5 +1049,4 @@
     suite = MMMPlotSuite(idata=None)
     keys, combos = suite._dim_list_handler({"country": ["A", "B"], "region": "X"})
     assert keys == ["country"]
-    assert set(combos) == {("A",), ("B",)}
->>>>>>> bf7beb30
+    assert set(combos) == {("A",), ("B",)}