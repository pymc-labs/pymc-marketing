#   Copyright 2022 - 2025 The PyMC Labs Developers
#
#   Licensed under the Apache License, Version 2.0 (the "License");
#   you may not use this file except in compliance with the License.
#   You may obtain a copy of the License at
#
#       http://www.apache.org/licenses/LICENSE-2.0
#
#   Unless required by applicable law or agreed to in writing, software
#   distributed under the License is distributed on an "AS IS" BASIS,
#   WITHOUT WARRANTIES OR CONDITIONS OF ANY KIND, either express or implied.
#   See the License for the specific language governing permissions and
#   limitations under the License.
from collections.abc import Callable

import arviz as az
import numpy as np
import pandas as pd
import pymc as pm
import pytest
import xarray as xr
from pydantic import ValidationError
from pymc.model_graph import fast_eval
from pytensor.tensor.basic import TensorVariable
from scipy.optimize import OptimizeResult

from pymc_marketing.mmm import GeometricAdstock, LogisticSaturation
from pymc_marketing.mmm.additive_effect import EventAdditiveEffect
from pymc_marketing.mmm.events import EventEffect, GaussianBasis
from pymc_marketing.mmm.multidimensional import (
    MMM,
    MultiDimensionalBudgetOptimizerWrapper,
)
from pymc_marketing.mmm.scaling import Scaling, VariableScaling
from pymc_marketing.prior import Prior


@pytest.fixture
def mmm():
    return MMM(
        date_column="date",
        channel_columns=["C1", "C2"],
        dims=("country",),
        target_column="y",
        adstock=GeometricAdstock(l_max=10),
        saturation=LogisticSaturation(),
    )


@pytest.fixture
def df() -> pd.DataFrame:
    dates = pd.date_range("2025-01-01", periods=3, freq="W-MON").rename("date")
    df = pd.DataFrame(
        {
            ("A", "C1"): [1, 2, 3],
            ("B", "C1"): [4, 5, 6],
            ("A", "C2"): [7, 8, 9],
            ("B", "C2"): [10, 11, 12],
        },
        index=dates,
    )
    df.columns.names = ["country", "channel"]

    y = pd.DataFrame(
        {
            ("A", "y"): [1, 2, 3],
            ("B", "y"): [4, 5, 6],
        },
        index=dates,
    )
    y.columns.names = ["country", "channel"]

    return pd.concat(
        [
            df.stack("country", future_stack=True),
            y.stack("country", future_stack=True),
        ],
        axis=1,
    ).reset_index()


@pytest.fixture
def fit_mmm(df, mmm, mock_pymc_sample):
    X = df.drop(columns=["y"])
    y = df["y"]

    mmm.fit(X, y)

    return mmm


def test_simple_fit(fit_mmm):
    assert isinstance(fit_mmm.posterior, xr.Dataset)
    assert isinstance(fit_mmm.idata.constant_data, xr.Dataset)


def test_sample_prior_predictive(mmm: MMM, df: pd.DataFrame):
    X = df.drop(columns=["y"])
    y = df["y"]
    mmm.sample_prior_predictive(X, y)

    assert isinstance(mmm.prior, xr.Dataset)
    assert isinstance(mmm.prior_predictive, xr.Dataset)


def test_save_load(fit_mmm: MMM):
    file = "test.nc"
    fit_mmm.save(file)

    loaded = MMM.load(file)
    assert isinstance(loaded, MMM)


@pytest.fixture
def single_dim_data():
    """
    Generate a simple single-dimension (no extra dims) synthetic dataset.

    - date: 2023-01-01 to 2023-01-14 (14 days)
    - 2 channels: 'channel_1', 'channel_2'
    - target = sum of channels + random noise
    """
    date_range = pd.date_range("2023-01-01", periods=14)
    np.random.seed(42)

    # Generate random channel data
    channel_1 = np.random.randint(100, 500, size=len(date_range))
    channel_2 = np.random.randint(100, 500, size=len(date_range))
    channel_3 = np.nan

    df = pd.DataFrame(
        {
            "date": date_range,
            "channel_1": channel_1,
            "channel_2": channel_2,
            "channel_3": channel_3,
        }
    )
    # Target is sum of channels with noise
    df["target"] = (
        df["channel_1"]
        + df["channel_2"]
        + np.random.randint(100, 300, size=len(date_range))
    )
    X = df[["date", "channel_1", "channel_2", "channel_3"]].copy()

    return X, df.set_index(["date"])["target"].copy()


@pytest.fixture
def multi_dim_data():
    """
    Generate a multi-dimensional dataset (e.g., includes 'country' dimension).

    - date: 2023-01-01 to 2023-01-07 (7 days)
    - countries: ["Venezuela", "Colombia", "Chile"]
    - 2 channels: 'channel_1', 'channel_2'
    - target = sum of channels + random noise
    """
    date_range = pd.date_range("2023-01-01", periods=7)
    countries = ["Venezuela", "Colombia", "Chile"]
    np.random.seed(123)

    records = []
    for country in countries:
        for date in date_range:
            channel_1 = np.random.randint(100, 500)
            channel_2 = np.random.randint(100, 500)
            channel_3 = np.nan
            target = channel_1 + channel_2 + np.random.randint(50, 150)
            records.append((date, country, channel_1, channel_2, channel_3, target))

    df = pd.DataFrame(
        records,
        columns=["date", "country", "channel_1", "channel_2", "channel_3", "target"],
    )

    X = df[["date", "country", "channel_1", "channel_2", "channel_3"]].copy()

    return X, df["target"].copy()


@pytest.mark.parametrize(
    "fixture_name, dims",
    [
        pytest.param("single_dim_data", (), id="Marginal model"),
        pytest.param("multi_dim_data", ("country",), id="County model"),
    ],
)
@pytest.mark.parametrize(
    "time_varying_intercept, time_varying_media, yearly_seasonality",
    [
        pytest.param(False, False, None, id="no tvps or fourier"),
        pytest.param(False, False, 4, id="no tvps with fourier"),
        pytest.param(True, False, None, id="tvp intercept only, no fourier"),
        pytest.param(False, True, 4, id="tvp media only with fourier"),
        pytest.param(True, True, 4, id="tvps and fourier"),
    ],
)
def test_fit(
    request,
    fixture_name,
    time_varying_intercept,
    time_varying_media,
    yearly_seasonality,
    dims,
    mock_pymc_sample,
):
    """Test that building the model works with different configurations (single-dim)."""
    X, y = request.getfixturevalue(fixture_name)

    adstock = GeometricAdstock(l_max=2)
    saturation = LogisticSaturation()

    mmm = MMM(
        date_column="date",
        target_column="target",
        channel_columns=["channel_1", "channel_2", "channel_3"],
        dims=dims,
        adstock=adstock,
        saturation=saturation,
        yearly_seasonality=yearly_seasonality,
        time_varying_intercept=time_varying_intercept,
        time_varying_media=time_varying_media,
    )

    seed = sum(map(ord, "Fitting the MMMM"))
    random_seed = np.random.default_rng(seed)

    idata = mmm.fit(X, y, random_seed=random_seed)

    def normalization(data):
        return data.div(data.max())

    def unstack(data, name):
        if not name:
            return data

        return data.unstack(name)

    actual = mmm.target_data_scaled.eval()
    expected = (
        mmm.xarray_dataset._target.to_series()
        .pipe(normalization)
        .pipe(unstack, name=None if not dims else dims[0])
        .values
    )

    np.testing.assert_allclose(actual, expected)

    # Assertions
    assert hasattr(mmm, "model"), "Model attribute should be set after build_model."
    assert isinstance(mmm.model, pm.Model), "mmm.model should be a PyMC Model instance."
    for dim in dims:
        assert dim in mmm.model.coords, (
            f"Extra dimension '{dim}' should be in model coords."
        )

    # Basic checks to confirm presence of key variables
    var_names = mmm.model.named_vars.keys()
    assert "channel_data" in var_names
    assert "target_data" in var_names
    if time_varying_intercept:
        assert "intercept_latent_process" in var_names
    if time_varying_media:
        assert "media_latent_process" in var_names
    if yearly_seasonality is not None:
        assert "fourier_contribution" in var_names

    assert isinstance(idata, az.InferenceData), (
        "fit should return an InferenceData object."
    )
    assert hasattr(mmm, "idata"), (
        "MMM instance should store the inference data as 'idata'."
    )

    # Check presence of posterior group
    assert hasattr(mmm.idata, "posterior"), (
        "InferenceData should have a posterior group."
    )

    for dim in dims:
        assert dim in mmm.idata.posterior.dims, (
            f"Extra dimension '{dim}' should be in posterior dims."
        )


def test_sample_posterior_predictive_new_data(single_dim_data, mock_pymc_sample):
    """
    Test that sampling from the posterior predictive with new/unseen data
    properly creates a 'posterior_predictive' group in the InferenceData.
    """
    X, y = single_dim_data
    X_train = X.iloc[:-5]
    X_new = X.iloc[-5:]

    y_train = y.iloc[:-5]
    _ = y.iloc[-5:]

    # Build a small model
    adstock = GeometricAdstock(l_max=2)
    saturation = LogisticSaturation()
    mmm = MMM(
        date_column="date",
        target_column="target",
        channel_columns=["channel_1", "channel_2", "channel_3"],
        adstock=adstock,
        saturation=saturation,
    )

    # Fit with a fixed seed for reproducibility
    mmm.build_model(X_train, y_train)
    mmm.fit(X_train, y_train, draws=200, tune=100, chains=1, random_seed=42)

    mmm.sample_posterior_predictive(X_train, extend_idata=True, random_seed=42)

    def no_null_values(ds):
        return ds.y.isnull().mean()

    np.testing.assert_allclose(no_null_values(mmm.idata.posterior_predictive), 0)

    # Sample posterior predictive on new data
    out_of_sample_idata = mmm.sample_posterior_predictive(
        X_new, extend_idata=False, random_seed=42
    )

    # Check that posterior_predictive group was added
    assert hasattr(mmm.idata, "posterior_predictive"), (
        "After calling sample_posterior_predictive with new data, "
        "there should be a 'posterior_predictive' group in the inference data."
    )

    np.testing.assert_allclose(no_null_values(out_of_sample_idata), 0)

    # Check the shape of that group. We expect the new date dimension to match X_new length
    # plus no addition if we didn't set include_last_observations (which is False by default).
    assert "date" in out_of_sample_idata.dims, (
        "posterior_predictive should have a 'date' dimension."
    )
    assert out_of_sample_idata.coords["date"].values.shape == X_new.date.values.shape, (
        "The 'date' dimension in posterior_predictive should match new data length."
    )


def test_sample_posterior_predictive_same_data(single_dim_data, mock_pymc_sample):
    """
    Test that when we pass the SAME data used for training to sample_posterior_predictive:
      1) It does NOT overwrite the 'posterior' group.
      2) The deterministic variable (e.g. 'channel_contribution') from the
         posterior predictive matches the same data in the posterior group.
    """
    X, y = single_dim_data
    X_train = X.iloc[:-5]
    _ = X.iloc[-5:]

    y_train = y.iloc[:-5]
    _ = y.iloc[-5:]

    # Build a small model
    adstock = GeometricAdstock(l_max=2)
    saturation = LogisticSaturation()

    mmm = MMM(
        date_column="date",
        target_column="target",
        channel_columns=["channel_1", "channel_2", "channel_3"],
        adstock=adstock,
        saturation=saturation,
    )

    # Fit with a fixed random seed
    mmm.build_model(X_train, y_train)
    mmm.fit(X_train, y_train, draws=200, tune=100, chains=1, random_seed=123)

    # Just to confirm: 'posterior' group should exist before posterior predictive
    assert hasattr(mmm.idata, "posterior"), (
        "We expect a 'posterior' group after fitting."
    )

    # Sample posterior predictive with the SAME data
    out_of_sample_idata = mmm.sample_posterior_predictive(
        X_train,
        # y_train,
        extend_idata=False,
        combined=False,
        random_seed=123,
        include_last_observations=False,
        var_names=["channel_contribution", "intercept_contribution"],
    )

    # 1) Check that the 'posterior' group still exists
    assert hasattr(mmm.idata, "posterior"), (
        "The existing 'posterior' group should not be overwritten "
        "by posterior predictive sampling."
    )

    # 2) Compare 'channel_contribution' in the posterior vs. posterior_predictive
    # They should have the same shape if the data is the same
    assert (
        mmm.idata.posterior.channel_contribution.mean(dim=["draw", "chain"]).shape
        == out_of_sample_idata.channel_contribution.mean(dim=["draw", "chain"]).shape
    ), (
        "Shapes of posterior and posterior_predictive 'channel_contribution' "
        "must match when using the same data."
    )

    # They should be equal (or very close) because it's the same deterministic
    # transformation for the same data and the same random draws.
    assert np.allclose(
        mmm.idata.posterior.channel_contribution.mean(dim=["draw", "chain"]),
        out_of_sample_idata.channel_contribution.mean(dim=["draw", "chain"]),
        atol=1e-4,
    ), (
        "When passing identical data for posterior predictive, "
        "'channel_contribution' should match exactly (or within floating tolerance) "
        "the values in the 'posterior' group."
    )


@pytest.fixture
def df_events() -> pd.DataFrame:
    return pd.DataFrame(
        {
            "start_date": ["2025-01-01", "2024-12-25"],
            "end_date": ["2025-01-02", "2024-12-31"],
            "name": ["New Years", "Christmas Holiday"],
        }
    ).assign(random_column="random_value", another_extra_column="extra_value")


@pytest.fixture
def mock_mmm():
    coords = {"date": pd.date_range("2023-01-01", periods=7)}
    model = pm.Model(coords=coords)

    class MMM:
        pass

    mmm = MMM()
    mmm.model = model
    mmm.dims = ()

    return mmm


@pytest.fixture
def create_event_effect() -> Callable[[str], EventEffect]:
    def create(
        prefix: str = "holiday",
        sigma_dims: str | None = None,
        effect_size: Prior | None = None,
    ):
        basis = GaussianBasis()
        return EventEffect(
            basis=basis,
            effect_size=Prior("Normal"),
            dims=(prefix,),
        )

    return create


@pytest.fixture
def event_effect(create_event_effect) -> EventEffect:
    return create_event_effect()


def test_create_effect_mu_effect(
    mock_mmm,
    df_events,
    event_effect,
) -> None:
    effect = EventAdditiveEffect(
        df_events=df_events,
        prefix="holiday",
        effect=event_effect,
    )

    with mock_mmm.model:
        effect.create_data(mock_mmm)

    assert mock_mmm.model.coords["holiday"] == ("New Years", "Christmas Holiday")

    for named_var in ["days", "holiday_start_diff", "holiday_end_diff"]:
        assert named_var in mock_mmm.model.named_vars

    with mock_mmm.model:
        mu = effect.create_effect(mock_mmm)

    assert isinstance(mu, TensorVariable)

    for named_vars in ["holiday_sigma", "holiday_effect_size", "holiday_total_effect"]:
        assert named_vars in mock_mmm.model.named_vars

    coords = {"date": pd.date_range("2023-01-07", periods=7)}
    with pm.Model(coords=coords) as new_model:
        pm.Data("days", np.arange(7), dims="date")
        effect.set_data(None, new_model, None)  # type: ignore

    np.testing.assert_allclose(
        fast_eval(new_model["days"]),
        np.array([-725, -724, -723, -722, -721, -720, -719]),
    )


def test_mmm_with_events(
    df_events,
    create_event_effect,
    mmm,
    df,
    mock_pymc_sample,
) -> None:
    mmm.add_events(
        df_events,
        prefix="holiday",
        effect=create_event_effect(prefix="holiday"),
    )
    assert len(mmm.mu_effects) == 1

    mmm.add_events(
        df_events,
        prefix="another_event_type",
        effect=create_event_effect(prefix="another_event_type"),
    )
    assert len(mmm.mu_effects) == 2

    X = df.drop(columns=["y"])
    y = df["y"]
    mmm.build_model(X, y)

    seed = sum(map(ord, "Adding events"))
    random_seed = np.random.default_rng(seed)

    mmm.fit(X, y, random_seed=random_seed)

    assert "holiday_total_effect" in mmm.posterior
    assert "another_event_type_total_effect" in mmm.posterior

    kwargs = dict(
        extend_idata=False,
        var_names=["holiday_total_effect", "another_event_type_total_effect"],
        random_seed=random_seed,
    )

    in_sample = mmm.sample_posterior_predictive(X, **kwargs)
    np.testing.assert_array_equal(
        in_sample.coords["date"].to_numpy(),
        X["date"].unique(),
    )

    X_new = X.copy()
    diff = (X_new["date"].max() - X_new["date"].min()).days + 7
    X_new["date"] += pd.Timedelta(days=diff)

    out_of_sample = mmm.sample_posterior_predictive(X_new, **kwargs)

    np.testing.assert_array_equal(
        out_of_sample.coords["date"].to_numpy(),
        X_new["date"].unique(),
    )

    less_effect_for_out_of_sample = np.abs(in_sample.sum()) > np.abs(
        out_of_sample.sum()
    )

    assert less_effect_for_out_of_sample.to_pandas().all()


@pytest.mark.parametrize(
    "adstock, saturation, dims",
    [
        pytest.param(
            GeometricAdstock(l_max=2).set_dims_for_all_priors("country"),
            LogisticSaturation(),
            (),
            id="adstock",
        ),
        pytest.param(
            GeometricAdstock(l_max=2),
            LogisticSaturation().set_dims_for_all_priors("country"),
            (),
            id="saturation",
        ),
        pytest.param(
            GeometricAdstock(l_max=2).set_dims_for_all_priors("media"),
            LogisticSaturation(),
            (),
            id="adstock-wrong-media",
        ),
        pytest.param(
            GeometricAdstock(l_max=2),
            LogisticSaturation().set_dims_for_all_priors("media"),
            (),
            id="saturation-wrong-media",
        ),
        pytest.param(
            GeometricAdstock(l_max=2),
            LogisticSaturation().set_dims_for_all_priors(("media", "product")),
            ("country",),
            id="wrong-extra-dim",
        ),
    ],
)
def test_check_for_incompatible_dims(adstock, saturation, dims) -> None:
    kwargs = dict(
        date_column="date",
        target_column="target",
        channel_columns=["channel_1", "channel_2", "channel_3"],
    )
    with pytest.raises(ValueError):
        MMM(
            adstock=adstock,
            saturation=saturation,
            dims=dims,
            **kwargs,  # type: ignore
        )


@pytest.mark.parametrize("method", ["mean", "max"])
def test_different_target_scaling(method, multi_dim_data, mock_pymc_sample) -> None:
    X, y = multi_dim_data
    scaling = {"target": {"method": method, "dims": ()}}
    mmm = MMM(
        adstock=GeometricAdstock(l_max=2),
        saturation=LogisticSaturation(),
        scaling=scaling,
        date_column="date",
        target_column="target",
        channel_columns=["channel_1", "channel_2", "channel_3"],
        dims=("country",),
    )
    assert mmm.scaling.target == VariableScaling(method=method, dims=())
    mmm.fit(X, y)
    assert mmm.xarray_dataset._target.dims == ("date", "country")
    assert mmm.scalers._target.dims == ("country",)

    def max_abs(df: pd.DataFrame) -> pd.DataFrame:
        return df.div(df.max())

    def mean(df: pd.DataFrame) -> pd.DataFrame:
        return df.div(df.mean())

    normalization = {"mean": mean, "max": max_abs}[method]

    actual = mmm.target_data_scaled.eval()
    expected = (
        mmm.xarray_dataset._target.to_series()
        .unstack("country")
        .pipe(normalization)
        .values
    )

    np.testing.assert_allclose(actual, expected)


def test_target_scaling_raises() -> None:
    scaling = {"target": {"method": "mean", "dims": ("country",)}}
    match = "Target scaling dims"
    with pytest.raises(ValueError, match=match):
        MMM(
            adstock=GeometricAdstock(l_max=2),
            saturation=LogisticSaturation(),
            scaling=scaling,
            date_column="date",
            target_column="target",
            channel_columns=["channel_1", "channel_2", "channel_3"],
        )


@pytest.mark.parametrize("dims", [(), ("country",)], ids=["country-level", "global"])
def test_target_scaling_and_contributions(
    multi_dim_data,
    dims,
    mock_pymc_sample,
) -> None:
    X, y = multi_dim_data

    scaling = {"target": {"method": "mean", "dims": dims}}
    mmm = MMM(
        adstock=GeometricAdstock(l_max=2),
        saturation=LogisticSaturation(),
        scaling=scaling,
        date_column="date",
        target_column="target",
        channel_columns=["channel_1", "channel_2", "channel_3"],
        dims=("country",),
    )

    var_names = ["channel_contribution", "intercept_contribution", "y"]
    mmm.build_model(X, y)
    mmm.add_original_scale_contribution_variable(var=var_names)

    for var in var_names:
        new_var_name = f"{var}_original_scale"
        assert new_var_name in mmm.model.named_vars

    try:
        mmm.fit(X, y)
    except Exception as e:
        pytest.fail(f"Unexpected error: {e}")


@pytest.mark.parametrize(
    "dims, expected_dims",
    [
        ((), ("country", "channel")),
        (("country",), ("channel",)),
        (("channel",), ("country",)),
    ],
    ids=["country-channel", "country", "channel"],
)
def test_channel_scaling(multi_dim_data, dims, expected_dims, mock_pymc_sample) -> None:
    X, y = multi_dim_data

    scaling = {"channel": {"method": "mean", "dims": dims}}
    mmm = MMM(
        adstock=GeometricAdstock(l_max=2),
        saturation=LogisticSaturation(),
        scaling=scaling,
        date_column="date",
        target_column="target",
        channel_columns=["channel_1", "channel_2", "channel_3"],
        dims=("country",),
    )

    mmm.fit(X, y)

    assert mmm.scalers._channel.dims == expected_dims


def test_scaling_dict_doesnt_mutate() -> None:
    scaling = {}
    dims = ("country",)
    mmm = MMM(
        adstock=GeometricAdstock(l_max=2),
        saturation=LogisticSaturation(),
        scaling=scaling,
        date_column="date",
        target_column="target",
        channel_columns=["channel_1", "channel_2", "channel_3"],
        dims=dims,
    )

    assert scaling == {}
    assert mmm.scaling == Scaling(
        target=VariableScaling(method="max", dims=dims),
        channel=VariableScaling(method="max", dims=dims),
    )


def test_multidimensional_budget_optimizer_wrapper(fit_mmm, mock_pymc_sample):
    """Test the MultiDimensionalBudgetOptimizerWrapper functionality."""
    start_date = "2025-01-01"
    end_date = "2025-01-31"

    # Create the wrapper
    optimizer = MultiDimensionalBudgetOptimizerWrapper(
        model=fit_mmm, start_date=start_date, end_date=end_date
    )

    # Test basic attributes
    assert hasattr(optimizer, "model_class")
    assert hasattr(optimizer, "zero_data")
    assert hasattr(optimizer, "num_periods")
    assert optimizer.model_class == fit_mmm

    # Test attribute delegation
    assert optimizer.date_column == fit_mmm.date_column
    assert optimizer.channel_columns == fit_mmm.channel_columns
    assert optimizer.dims == fit_mmm.dims

    # Create a budget bounds DataArray
    budget = 1000
    countries = fit_mmm.xarray_dataset.country.values
    channels = fit_mmm.channel_columns
    budget_bounds = xr.DataArray(
        np.array([[[0, budget]] * len(channels)] * len(countries)),
        coords=[countries, channels, ["low", "high"]],
        dims=["country", "channel", "bound"],
    )

    # Run a real optimization
    allocation_xarray, scipy_opt_result = optimizer.optimize_budget(
        budget=budget, budget_bounds=budget_bounds
    )

    # Check the results
    assert set(allocation_xarray.dims) == set(
        (*fit_mmm.dims, "channel")
    )  # Check dims excluding 'date'
    assert allocation_xarray.shape == (
        len(countries),
        len(channels),
    )  # Check shape based on dims
    assert isinstance(scipy_opt_result, OptimizeResult)


<<<<<<< HEAD
@pytest.fixture
def df_lift_test() -> pd.DataFrame:
    return pd.DataFrame(
        {
            "channel": ["channel_1", "channel_1"],
            "country": ["Venezuela", "Colombia"],
            "x": [1, 2],
            "delta_x": [1, 1],
            "delta_y": [1, 1],
            "sigma": [1, 1],
            "date": pd.to_datetime(["2023-01-02", "2023-01-04"]),
        }
    )


def test_add_lift_test_measurements(multi_dim_data, df_lift_test) -> None:
    X, y = multi_dim_data
    mmm = MMM(
        adstock=GeometricAdstock(l_max=2),
        saturation=LogisticSaturation(),
        date_column="date",
        target_column="target",
        channel_columns=["channel_1", "channel_2", "channel_3"],
        dims=("country",),
    )
    mmm.build_model(X, y)

    name = "lift_measurements"
    assert name not in mmm.model

    mmm.add_lift_test_measurements(
        df_lift_test,
        name=name,
    )

    assert name in mmm.model


def test_add_lift_test_measurements_no_model() -> None:
    adstock = GeometricAdstock(l_max=4)
    saturation = LogisticSaturation()
    mmm = MMM(
        date_column="date",
        target_column="target",
        channel_columns=["channel_1", "channel_2"],
        control_columns=["control_1", "control_2"],
        adstock=adstock,
        saturation=saturation,
    )
    with pytest.raises(RuntimeError, match="The model has not been built yet."):
        mmm.add_lift_test_measurements(
            pd.DataFrame(),
        )


def test_time_varying_media_with_lift_test(multi_dim_data, df_lift_test) -> None:
    X, y = multi_dim_data
    mmm = MMM(
        date_column="date",
        target_column="target",
        channel_columns=["channel_1", "channel_2", "channel_3"],
        dims=("country",),
        adstock=GeometricAdstock(l_max=2),
        saturation=LogisticSaturation(),
        time_varying_media=True,
    )
    mmm.build_model(X=X, y=y)
    try:
        mmm.add_lift_test_measurements(df_lift_test)
    except Exception as e:
        pytest.fail(
            f"add_lift_test_measurements for time_varying_media model failed with error {e}"
        )
=======
class TestPydanticValidation:
    """Test suite specifically for Pydantic validation in multidimensional MMM."""

    def test_empty_channel_columns_raises_validation_error(self):
        """Test that empty channel_columns raises ValidationError."""
        with pytest.raises(ValidationError) as exc_info:
            MMM(
                date_column="date",
                channel_columns=[],  # Empty list should fail
                target_column="target",
                adstock=GeometricAdstock(l_max=8),
                saturation=LogisticSaturation(),
            )

        # Check that the error message mentions the constraint
        error_msg = str(exc_info.value)
        assert "at least 1 item" in error_msg or "min_length" in error_msg

    def test_invalid_yearly_seasonality_raises_validation_error(self):
        """Test that yearly_seasonality <= 0 raises ValidationError."""
        with pytest.raises(ValidationError) as exc_info:
            MMM(
                date_column="date",
                channel_columns=["channel_1"],
                target_column="target",
                adstock=GeometricAdstock(l_max=8),
                saturation=LogisticSaturation(),
                yearly_seasonality=0,  # Should be > 0
            )

        error_msg = str(exc_info.value)
        assert "greater than 0" in error_msg

    def test_negative_yearly_seasonality_raises_validation_error(self):
        """Test that negative yearly_seasonality raises ValidationError."""
        with pytest.raises(ValidationError) as exc_info:
            MMM(
                date_column="date",
                channel_columns=["channel_1"],
                target_column="target",
                adstock=GeometricAdstock(l_max=8),
                saturation=LogisticSaturation(),
                yearly_seasonality=-1,
            )

        error_msg = str(exc_info.value)
        assert "greater than 0" in error_msg

    def test_invalid_adstock_type_raises_validation_error(self):
        """Test that invalid adstock type raises ValidationError."""
        with pytest.raises(ValidationError) as exc_info:
            MMM(
                date_column="date",
                channel_columns=["channel_1"],
                target_column="target",
                adstock="not_an_adstock",  # Invalid type
                saturation=LogisticSaturation(),
            )

        error_msg = str(exc_info.value)
        assert "AdstockTransformation" in error_msg

    def test_invalid_saturation_type_raises_validation_error(self):
        """Test that invalid saturation type raises ValidationError."""
        with pytest.raises(ValidationError) as exc_info:
            MMM(
                date_column="date",
                channel_columns=["channel_1"],
                target_column="target",
                adstock=GeometricAdstock(l_max=8),
                saturation="not_a_saturation",  # Invalid type
            )

        error_msg = str(exc_info.value)
        assert "SaturationTransformation" in error_msg

    def test_empty_control_columns_raises_validation_error(self):
        """Test that empty control_columns list raises ValidationError."""
        with pytest.raises(ValidationError) as exc_info:
            MMM(
                date_column="date",
                channel_columns=["channel_1"],
                target_column="target",
                adstock=GeometricAdstock(l_max=8),
                saturation=LogisticSaturation(),
                control_columns=[],  # Empty list should fail when not None
            )

        error_msg = str(exc_info.value)
        assert "at least 1 item" in error_msg or "min_length" in error_msg

    def test_invalid_scaling_type_raises_validation_error(self):
        """Test that invalid scaling type raises ValidationError."""
        with pytest.raises(ValidationError) as exc_info:
            MMM(
                date_column="date",
                channel_columns=["channel_1"],
                target_column="target",
                adstock=GeometricAdstock(l_max=8),
                saturation=LogisticSaturation(),
                scaling="invalid_scaling",  # Should be Scaling object or dict
            )

        error_msg = str(exc_info.value)
        assert "Scaling" in error_msg or "dict" in error_msg

    def test_valid_scaling_dict_accepted(self):
        """Test that valid scaling dict is accepted and converted."""
        scaling_dict = {
            "channel": {"method": "max", "dims": ()},
            "target": {"method": "max", "dims": ()},
        }
        mmm = MMM(
            date_column="date",
            channel_columns=["channel_1"],
            target_column="target",
            adstock=GeometricAdstock(l_max=8),
            saturation=LogisticSaturation(),
            scaling=scaling_dict,
        )
        assert isinstance(mmm.scaling, Scaling)
        assert mmm.scaling.model_dump() == scaling_dict

    def test_valid_scaling_object_accepted(self):
        """Test that valid Scaling object is accepted."""
        scaling_obj = Scaling(
            target=VariableScaling(method="max", dims=()),
            channel=VariableScaling(method="max", dims=()),
        )
        mmm = MMM(
            date_column="date",
            channel_columns=["channel_1"],
            target_column="target",
            adstock=GeometricAdstock(l_max=8),
            saturation=LogisticSaturation(),
            scaling=scaling_obj,
        )
        assert mmm.scaling == scaling_obj

    def test_dims_type_validation(self):
        """Test that dims validates as tuple of strings."""
        # Valid dims
        mmm = MMM(
            date_column="date",
            channel_columns=["channel_1"],
            target_column="target",
            adstock=GeometricAdstock(l_max=8),
            saturation=LogisticSaturation(),
            dims=("country", "product"),
        )
        assert mmm.dims == ("country", "product")

        # Test with single dimension
        mmm2 = MMM(
            date_column="date",
            channel_columns=["channel_1"],
            target_column="target",
            adstock=GeometricAdstock(l_max=8),
            saturation=LogisticSaturation(),
            dims=("country",),
        )
        assert mmm2.dims == ("country",)

    def test_invalid_boolean_types_raise_validation_error(self):
        """Test that non-boolean values for boolean fields raise ValidationError."""
        with pytest.raises(ValidationError):
            MMM(
                date_column="date",
                channel_columns=["channel_1"],
                target_column="target",
                adstock=GeometricAdstock(l_max=8),
                saturation=LogisticSaturation(),
                time_varying_intercept="yes",  # Should be boolean
            )

    def test_missing_required_fields_raise_validation_error(self):
        """Test that missing required fields raise ValidationError."""
        # Missing date_column
        with pytest.raises(ValidationError) as exc_info:
            MMM(
                channel_columns=["channel_1"],
                target_column="target",
                adstock=GeometricAdstock(l_max=8),
                saturation=LogisticSaturation(),
            )
        error_msg = str(exc_info.value)
        assert "date_column" in error_msg

        # Missing channel_columns
        with pytest.raises(ValidationError) as exc_info:
            MMM(
                date_column="date",
                target_column="target",
                adstock=GeometricAdstock(l_max=8),
                saturation=LogisticSaturation(),
            )
        error_msg = str(exc_info.value)
        assert "channel_columns" in error_msg

    def test_all_parameters_with_valid_values(self):
        """Test initialization with all parameters set to valid values."""
        mmm = MMM(
            date_column="date",
            channel_columns=["channel_1", "channel_2", "channel_3"],
            target_column="revenue",
            adstock=GeometricAdstock(l_max=10),
            saturation=LogisticSaturation(),
            time_varying_intercept=True,
            time_varying_media=True,
            dims=("country", "product"),
            scaling=Scaling(
                target=VariableScaling(method="mean", dims=("country",)),
                channel=VariableScaling(method="max", dims=("country", "channel")),
            ),
            model_config={"intercept": Prior("Normal", mu=0, sigma=2)},
            sampler_config={"draws": 1000, "chains": 4},
            control_columns=["holiday", "promotion"],
            yearly_seasonality=4,
            adstock_first=False,
        )

        # Verify all values were set correctly
        assert mmm.date_column == "date"
        assert mmm.channel_columns == ["channel_1", "channel_2", "channel_3"]
        assert mmm.target_column == "revenue"
        assert isinstance(mmm.adstock, GeometricAdstock)
        assert isinstance(mmm.saturation, LogisticSaturation)
        assert mmm.time_varying_intercept is True
        assert mmm.time_varying_media is True
        assert mmm.dims == ("country", "product")
        assert isinstance(mmm.scaling, Scaling)
        assert mmm.control_columns == ["holiday", "promotion"]
        assert mmm.yearly_seasonality == 4
        assert mmm.adstock_first is False

    def test_validation_error_provides_helpful_messages(self):
        """Test that validation errors provide clear, actionable messages."""
        with pytest.raises(ValidationError) as exc_info:
            MMM(
                date_column="date",
                channel_columns="not_a_list",  # Should be a list
                target_column="target",
                adstock=GeometricAdstock(l_max=8),
                saturation=LogisticSaturation(),
            )

        # The error should mention that channel_columns should be a list
        error_msg = str(exc_info.value)
        assert "channel_columns" in error_msg
        assert "list" in error_msg.lower()
>>>>>>> 5dc5b2be
<|MERGE_RESOLUTION|>--- conflicted
+++ resolved
@@ -795,7 +795,6 @@
     assert isinstance(scipy_opt_result, OptimizeResult)
 
 
-<<<<<<< HEAD
 @pytest.fixture
 def df_lift_test() -> pd.DataFrame:
     return pd.DataFrame(
@@ -869,7 +868,8 @@
         pytest.fail(
             f"add_lift_test_measurements for time_varying_media model failed with error {e}"
         )
-=======
+
+
 class TestPydanticValidation:
     """Test suite specifically for Pydantic validation in multidimensional MMM."""
 
@@ -1119,5 +1119,4 @@
         # The error should mention that channel_columns should be a list
         error_msg = str(exc_info.value)
         assert "channel_columns" in error_msg
-        assert "list" in error_msg.lower()
->>>>>>> 5dc5b2be
+        assert "list" in error_msg.lower()