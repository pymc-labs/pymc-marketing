#   Copyright 2025 The PyMC Labs Developers
#
#   Licensed under the Apache License, Version 2.0 (the "License");
#   you may not use this file except in compliance with the License.
#   You may obtain a copy of the License at
#
#       http://www.apache.org/licenses/LICENSE-2.0
#
#   Unless required by applicable law or agreed to in writing, software
#   distributed under the License is distributed on an "AS IS" BASIS,
#   WITHOUT WARRANTIES OR CONDITIONS OF ANY KIND, either express or implied.
#   See the License for the specific language governing permissions and
#   limitations under the License.
from unittest.mock import patch

import arviz as az
import numpy as np
import pandas as pd
import pytest

from pymc_marketing.mmm import MMM
from pymc_marketing.mmm.budget_optimizer import BudgetOptimizer, MinimizeException
from pymc_marketing.mmm.components.adstock import GeometricAdstock
from pymc_marketing.mmm.components.saturation import LogisticSaturation


@pytest.fixture(scope="module")
def dummy_df():
    n = 10
    # Data is not needed for optimization of this model
    df = pd.DataFrame(
        data={
            "date_week": pd.date_range(start=pd.Timestamp.today(), periods=n, freq="W"),
            "channel_1": np.linspace(0, 1, num=n),
            "channel_2": np.linspace(0, 1, num=n),
            "event_1": np.concatenate([np.zeros(n - 1), [1]]),
            "event_2": np.concatenate([[1], np.zeros(n - 1)]),
            "t": range(n),
        }
    )

    y = np.ones(n)

    df_kwargs = {
        "date_column": "date_week",
        "channel_columns": ["channel_1", "channel_2"],
        "control_columns": ["event_1", "event_2", "t"],
    }

    return df_kwargs, df, y


@pytest.mark.parametrize(
    argnames="total_budget, budget_bounds, parameters, minimize_kwargs, expected_optimal, expected_response",
    argvalues=[
        (
            100,
            {"channel_1": (0, 50), "channel_2": (0, 50)},
            {
                "saturation_params": {
                    "lam": np.array(
                        [[[0.1, 0.2], [0.3, 0.4]], [[0.5, 0.6], [0.7, 0.8]]]
                    ),  # dims: chain, draw, channel
                    "beta": np.array(
                        [[[0.5, 1.0], [0.5, 1.0]], [[0.5, 1.0], [0.5, 1.0]]]
                    ),  # dims: chain, draw, channel
                },
                "adstock_params": {
                    "alpha": np.array(
                        [[[0.5, 0.7], [0.5, 0.7]], [[0.5, 0.7], [0.5, 0.7]]]
                    )  # dims: chain, draw, channel
                },
            },
            None,
            {"channel_1": 50.0, "channel_2": 50.0},
            48.8,
        ),
        (
            100,
            {"channel_1": (0, 50), "channel_2": (0, 50)},
            {
                "saturation_params": {
                    "lam": np.array(
                        [[[0.1, 0.2], [0.3, 0.4]], [[0.5, 0.6], [0.7, 0.8]]]
                    ),  # dims: chain, draw, channel
                    "beta": np.array(
                        [[[0.5, 1.0], [0.5, 1.0]], [[0.5, 1.0], [0.5, 1.0]]]
                    ),  # dims: chain, draw, channel
                },
                "adstock_params": {
                    "alpha": np.array(
                        [[[0.5, 0.7], [0.5, 0.7]], [[0.5, 0.7], [0.5, 0.7]]]
                    )  # dims: chain, draw, channel
                },
            },
            {
                "method": "SLSQP",
                "options": {"ftol": 1e-8, "maxiter": 1_002},
            },
            {"channel_1": 50.0, "channel_2": 50.0},
            48.8,
        ),
        # Zero budget case
        (
            0,
            {"channel_1": (0, 50), "channel_2": (0, 50)},
            {
                "saturation_params": {
                    "lam": np.array(
                        [[[0.1, 0.2], [0.3, 0.4]], [[0.5, 0.6], [0.7, 0.8]]]
                    ),  # dims: chain, draw, channel
                    "beta": np.array(
                        [[[0.5, 1.0], [0.5, 1.0]], [[0.5, 1.0], [0.5, 1.0]]]
                    ),  # dims: chain, draw, channel
                },
                "adstock_params": {
                    "alpha": np.array(
                        [[[0.5, 0.7], [0.5, 0.7]], [[0.5, 0.7], [0.5, 0.7]]]
                    )  # dims: chain, draw, channel
                },
                "channels": ["channel_1", "channel_2"],
            },
            None,
            {"channel_1": 0.0, "channel_2": 7.94e-13},
            2.38e-10,
        ),
    ],
    ids=["default_minimizer_kwargs", "custom_minimizer_kwargs", "zero_total_budget"],
)
def test_allocate_budget(
    total_budget,
    budget_bounds,
    parameters,
    minimize_kwargs,
    expected_optimal,
    expected_response,
    dummy_df,
):
    df_kwargs, X_dummy, y_dummy = dummy_df

    mmm = MMM(
        adstock=GeometricAdstock(l_max=4),
        saturation=LogisticSaturation(),
        **df_kwargs,
    )

    mmm.build_model(X=X_dummy, y=y_dummy)

    # Only these parameters are needed for the optimizer
    mmm.idata = az.from_dict(
        posterior={
            "saturation_lam": parameters["saturation_params"]["lam"],
            "saturation_beta": parameters["saturation_params"]["beta"],
            "adstock_alpha": parameters["adstock_params"]["alpha"],
        }
    )

    # Create BudgetOptimizer Instance
    optimizer = BudgetOptimizer(
        model=mmm,
        num_periods=30,
    )

    # Allocate Budget
    match = "Using default equality constraint"
    with pytest.warns(UserWarning, match=match):
        optimal_budgets, optimization_res = optimizer.allocate_budget(
            total_budget=total_budget,
            budget_bounds=budget_bounds,
            minimize_kwargs=minimize_kwargs,
        )

    # Assert Results
    assert optimal_budgets.to_dataframe(name="_").to_dict()["_"] == pytest.approx(
        expected_optimal, abs=1e-12
    )
    assert -optimization_res.fun == pytest.approx(expected_response, abs=1e-2, rel=1e-2)


@patch("pymc_marketing.mmm.budget_optimizer.minimize")
def test_allocate_budget_custom_minimize_args(minimize_mock, dummy_df) -> None:
    df_kwargs, X_dummy, y_dummy = dummy_df

    mmm = MMM(
        adstock=GeometricAdstock(l_max=4),
        saturation=LogisticSaturation(),
        **df_kwargs,
    )
    mmm.build_model(X=X_dummy, y=y_dummy)
    mmm.idata = az.from_dict(
        posterior={
            "saturation_lam": [[[0.1, 0.2], [0.3, 0.4]], [[0.5, 0.6], [0.7, 0.8]]],
            "saturation_beta": [[[0.5, 1.0], [0.5, 1.0]], [[0.5, 1.0], [0.5, 1.0]]],
            "adstock_alpha": [[[0.5, 0.7], [0.5, 0.7]], [[0.5, 0.7], [0.5, 0.7]]],
        }
    )

    optimizer = BudgetOptimizer(
        model=mmm,
        num_periods=30,
    )

    total_budget = 100
    budget_bounds = {"channel_1": (0.0, 50.0), "channel_2": (0.0, 50.0)}
<<<<<<< HEAD
    # parameters = {
    #     "saturation_params": {
    #         "lam": np.array(
    #             [[[0.1, 0.2], [0.3, 0.4]], [[0.5, 0.6], [0.7, 0.8]]]
    #         ),  # dims: chain, draw, channel
    #         "beta": np.array(
    #             [[[0.5, 1.0], [0.5, 1.0]], [[0.5, 1.0], [0.5, 1.0]]]
    #         ),  # dims: chain, draw, channel
    #     },
    #     "adstock_params": {
    #         "alpha": np.array(
    #             [[[0.5, 0.7], [0.5, 0.7]], [[0.5, 0.7], [0.5, 0.7]]]
    #         )  # dims: chain, draw, channel
    #     },
    #     "channels": ["channel_1", "channel_2"],
    # }
=======
>>>>>>> dc6a63c8
    minimize_kwargs = {
        "method": "SLSQP",
        "options": {"ftol": 1e-8, "maxiter": 1_002},
    }

<<<<<<< HEAD
    # adstock = GeometricAdstock(l_max=4)
    # saturation = LogisticSaturation()

    optimizer = BudgetOptimizer(num_periods=30)
=======
>>>>>>> dc6a63c8
    match = "Using default equality constraint"
    with pytest.warns(UserWarning, match=match):
        # Uninteresting exception raised when we try to convert the mocked result to a DataArray
        with pytest.raises(ValueError, match="conflicting sizes for dimension"):
            optimizer.allocate_budget(
                total_budget, budget_bounds, minimize_kwargs=minimize_kwargs
            )

    kwargs = minimize_mock.call_args_list[0].kwargs

    np.testing.assert_array_equal(x=kwargs["x0"], y=np.array([50.0, 50.0]))
    assert kwargs["bounds"] == [(0.0, 50.0), (0.0, 50.0)]
    # default constraint constraints = {"type": "eq", "fun": lambda x: np.sum(x) - total_budget}
    assert kwargs["constraints"]["type"] == "eq"
    assert (
        kwargs["constraints"]["fun"](np.array([total_budget / 2, total_budget / 2]))
        == 0.0
    )
    assert kwargs["constraints"]["fun"](np.array([100.0, 0.0])) == 0.0
    assert kwargs["constraints"]["fun"](np.array([0.0, 0.0])) == -total_budget
    assert kwargs["method"] == minimize_kwargs["method"]
    assert kwargs["options"] == minimize_kwargs["options"]


@pytest.mark.parametrize(
    "total_budget, budget_bounds, parameters, custom_constraints",
    [
        (
            100,
            {"channel_1": (0, 50), "channel_2": (0, 50)},
            {
                "saturation_params": {
                    "lam": np.array(
                        [[[0.1, 0.2], [0.3, 0.4]], [[0.5, 0.6], [0.7, 0.8]]]
                    ),  # dims: chain, draw, channel
                    "beta": np.array(
                        [[[0.5, 1.0], [0.5, 1.0]], [[0.5, 1.0], [0.5, 1.0]]]
                    ),  # dims: chain, draw, channel
                },
                "adstock_params": {
                    "alpha": np.array(
                        [[[0.5, 0.7], [0.5, 0.7]], [[0.5, 0.7], [0.5, 0.7]]]
                    )  # dims: chain, draw, channel
                },
                "channels": ["channel_1", "channel_2"],
            },
            {
                "type": "ineq",
                "fun": lambda x: x[0] - 60,
            },  # channel_1 must be >= 60, which is infeasible
        ),
    ],
)
def test_allocate_budget_infeasible_constraints(
    total_budget, budget_bounds, parameters, custom_constraints, dummy_df
):
<<<<<<< HEAD
    # adstock = GeometricAdstock(l_max=4)
    # saturation = LogisticSaturation()

    optimizer = BudgetOptimizer(
=======
    df_kwargs, X_dummy, y_dummy = dummy_df

    mmm = MMM(
        adstock=GeometricAdstock(l_max=4),
        saturation=LogisticSaturation(),
        **df_kwargs,
    )

    mmm.build_model(X=X_dummy, y=y_dummy)

    # Only these parameters are needed for the optimizer
    mmm.idata = az.from_dict(
        posterior={
            "saturation_lam": parameters["saturation_params"]["lam"],
            "saturation_beta": parameters["saturation_params"]["beta"],
            "adstock_alpha": parameters["adstock_params"]["alpha"],
        }
    )

    optimizer = BudgetOptimizer(
        model=mmm,
>>>>>>> dc6a63c8
        num_periods=30,
    )

    with pytest.raises(MinimizeException, match="Optimization failed"):
        optimizer.allocate_budget(total_budget, budget_bounds, custom_constraints)<|MERGE_RESOLUTION|>--- conflicted
+++ resolved
@@ -202,37 +202,11 @@
 
     total_budget = 100
     budget_bounds = {"channel_1": (0.0, 50.0), "channel_2": (0.0, 50.0)}
-<<<<<<< HEAD
-    # parameters = {
-    #     "saturation_params": {
-    #         "lam": np.array(
-    #             [[[0.1, 0.2], [0.3, 0.4]], [[0.5, 0.6], [0.7, 0.8]]]
-    #         ),  # dims: chain, draw, channel
-    #         "beta": np.array(
-    #             [[[0.5, 1.0], [0.5, 1.0]], [[0.5, 1.0], [0.5, 1.0]]]
-    #         ),  # dims: chain, draw, channel
-    #     },
-    #     "adstock_params": {
-    #         "alpha": np.array(
-    #             [[[0.5, 0.7], [0.5, 0.7]], [[0.5, 0.7], [0.5, 0.7]]]
-    #         )  # dims: chain, draw, channel
-    #     },
-    #     "channels": ["channel_1", "channel_2"],
-    # }
-=======
->>>>>>> dc6a63c8
     minimize_kwargs = {
         "method": "SLSQP",
         "options": {"ftol": 1e-8, "maxiter": 1_002},
     }
 
-<<<<<<< HEAD
-    # adstock = GeometricAdstock(l_max=4)
-    # saturation = LogisticSaturation()
-
-    optimizer = BudgetOptimizer(num_periods=30)
-=======
->>>>>>> dc6a63c8
     match = "Using default equality constraint"
     with pytest.warns(UserWarning, match=match):
         # Uninteresting exception raised when we try to convert the mocked result to a DataArray
@@ -289,12 +263,6 @@
 def test_allocate_budget_infeasible_constraints(
     total_budget, budget_bounds, parameters, custom_constraints, dummy_df
 ):
-<<<<<<< HEAD
-    # adstock = GeometricAdstock(l_max=4)
-    # saturation = LogisticSaturation()
-
-    optimizer = BudgetOptimizer(
-=======
     df_kwargs, X_dummy, y_dummy = dummy_df
 
     mmm = MMM(
@@ -316,7 +284,6 @@
 
     optimizer = BudgetOptimizer(
         model=mmm,
->>>>>>> dc6a63c8
         num_periods=30,
     )
 
