import os
from typing import Dict, List, Optional, Union

import arviz as az
import numpy as np
import pandas as pd
import pymc as pm
import pytest
import xarray as xr
from matplotlib import pyplot as plt

from pymc_marketing.mmm.delayed_saturated_mmm import (
    BaseDelayedSaturatedMMM,
    DelayedSaturatedMMM,
)

seed: int = sum(map(ord, "pymc_marketing"))
rng: np.random.Generator = np.random.default_rng(seed=seed)


@pytest.fixture(scope="module")
def generate_data():
    def _generate_data(date_data: pd.DatetimeIndex) -> pd.DataFrame:
        n: int = date_data.size

        return pd.DataFrame(
            data={
                "date": date_data,
                "channel_1": rng.integers(low=0, high=400, size=n),
                "channel_2": rng.integers(low=0, high=50, size=n),
                "control_1": rng.gamma(shape=1000, scale=500, size=n),
                "control_2": rng.gamma(shape=100, scale=5, size=n),
                "other_column_1": rng.integers(low=0, high=100, size=n),
                "other_column_2": rng.normal(loc=0, scale=1, size=n),
            }
        )

    return _generate_data


@pytest.fixture(scope="module")
def toy_X(generate_data) -> pd.DataFrame:
    date_data: pd.DatetimeIndex = pd.date_range(
        start="2019-06-01", end="2021-12-31", freq="W-MON"
    )

    return generate_data(date_data)


@pytest.fixture(scope="class")
def model_config_requiring_serialization() -> Dict:
    model_config = {
        "intercept": {"dist": "Normal", "kwargs": {"mu": 0, "sigma": 2}},
        "beta_channel": {
            "dist": "HalfNormal",
            "kwargs": {"sigma": np.array([0.4533017, 0.25488063])},
        },
        "alpha": {
            "dist": "Beta",
            "kwargs": {
                "alpha": np.array([3, 3]),
                "beta": np.array([3.55001301, 2.87092431]),
            },
        },
        "lam": {
            "dist": "Gamma",
            "kwargs": {
                "alpha": np.array([3, 3]),
                "beta": np.array([4.12231653, 5.02896872]),
            },
        },
        "likelihood": {
            "dist": "Normal",
            "kwargs": {
                "sigma": {"dist": "HalfNormal", "kwargs": {"sigma": 2}},
            },
        },
        "gamma_control": {"dist": "HalfNormal", "kwargs": {"mu": 0, "sigma": 2}},
        "gamma_fourier": {"dist": "HalfNormal", "kwargs": {"mu": 0, "b": 1}},
    }
    return model_config


@pytest.fixture(scope="module")
def toy_y(toy_X: pd.DataFrame) -> pd.Series:
    return pd.Series(data=rng.integers(low=0, high=100, size=toy_X.shape[0]))


@pytest.fixture(scope="module")
def mmm() -> DelayedSaturatedMMM:
    return DelayedSaturatedMMM(
        date_column="date",
        channel_columns=["channel_1", "channel_2"],
        adstock_max_lag=4,
        control_columns=["control_1", "control_2"],
    )


@pytest.fixture(scope="module")
def mmm_with_fourier_features() -> DelayedSaturatedMMM:
    return DelayedSaturatedMMM(
        date_column="date",
        channel_columns=["channel_1", "channel_2"],
        adstock_max_lag=4,
        control_columns=["control_1", "control_2"],
        yearly_seasonality=2,
    )


def mock_fit(model, X: pd.DataFrame, y: np.ndarray, **kwargs):
    model.build_model(X=X, y=y)
    with model.model:
        idata = pm.sample_prior_predictive(random_seed=rng, **kwargs)

    model.preprocess("X", X)
    model.preprocess("y", y)

    idata.add_groups(
        {
            "posterior": idata.prior,
            "fit_data": pd.concat(
                [X, pd.Series(y, index=X.index, name="y")], axis=1
            ).to_xarray(),
        }
    )
    model.idata = idata
    model.set_idata_attrs(idata=idata)

    return model


@pytest.fixture(scope="module")
def mmm_fitted(
    mmm: DelayedSaturatedMMM, toy_X: pd.DataFrame, toy_y: pd.Series
) -> DelayedSaturatedMMM:
    return mock_fit(mmm, toy_X, toy_y.to_numpy())


@pytest.fixture(scope="module")
def mmm_fitted_with_fourier_features(
    mmm_with_fourier_features: DelayedSaturatedMMM,
    toy_X: pd.DataFrame,
    toy_y: pd.Series,
) -> DelayedSaturatedMMM:
    return mock_fit(mmm_with_fourier_features, toy_X, toy_y.to_numpy())


class TestDelayedSaturatedMMM:
    def test_save_load_with_not_serializable_model_config(
        self, model_config_requiring_serialization, toy_X, toy_y
    ):
        def deep_equal(dict1, dict2):
            for key, value in dict1.items():
                if key not in dict2:
                    return False
                if isinstance(value, dict):
                    if not deep_equal(value, dict2[key]):
                        return False
                elif isinstance(value, np.ndarray):
                    if not np.array_equal(value, dict2[key]):
                        return False
                else:
                    if value != dict2[key]:
                        return False
            return True

        model = DelayedSaturatedMMM(
            date_column="date",
            channel_columns=["channel_1", "channel_2"],
            adstock_max_lag=4,
            model_config=model_config_requiring_serialization,
        )
        model = mock_fit(model, toy_X, toy_y.to_numpy())
        model.save("test_save_load")
        model2 = DelayedSaturatedMMM.load("test_save_load")
        assert model.date_column == model2.date_column
        assert model.control_columns == model2.control_columns
        assert model.channel_columns == model2.channel_columns
        assert model.adstock_max_lag == model2.adstock_max_lag
        assert model.validate_data == model2.validate_data
        assert model.yearly_seasonality == model2.yearly_seasonality
        assert deep_equal(model.model_config, model2.model_config)

        assert model.sampler_config == model2.sampler_config
        os.remove("test_save_load")

    @pytest.mark.parametrize(
        argnames="adstock_max_lag",
        argvalues=[1, 4],
        ids=["adstock_max_lag=1", "adstock_max_lag=4"],
    )
    @pytest.mark.parametrize(
        argnames="control_columns",
        argvalues=[None, ["control_1"], ["control_1", "control_2"]],
        ids=["no_control", "one_control", "two_controls"],
    )
    @pytest.mark.parametrize(
        argnames="channel_columns",
        argvalues=[
            (["channel_1"]),
            (["channel_1", "channel_2"]),
        ],
        ids=[
            "single_channel",
            "multiple_channel",
        ],
    )
    @pytest.mark.parametrize(
        argnames="yearly_seasonality",
        argvalues=[None, 2],
        ids=["no_yearly_seasonality", "yearly_seasonality"],
    )
    def test_init(
        self,
        toy_X: pd.DataFrame,
        toy_y: pd.Series,
        yearly_seasonality: Optional[int],
        channel_columns: List[str],
        control_columns: List[str],
        adstock_max_lag: int,
    ) -> None:
        mmm = BaseDelayedSaturatedMMM(
            date_column="date",
            channel_columns=channel_columns,
            control_columns=control_columns,
            adstock_max_lag=adstock_max_lag,
            yearly_seasonality=yearly_seasonality,
        )
        mmm.build_model(X=toy_X, y=toy_y)
        n_channel: int = len(mmm.channel_columns)
        samples: int = 3
        with mmm.model:
            prior_predictive: az.InferenceData = pm.sample_prior_predictive(
                samples=samples, random_seed=rng
            )

        assert (
            az.extract(
                prior_predictive, group="prior", var_names=["intercept"], combined=True
            )
            .to_numpy()
            .size
            == samples
        )
        assert az.extract(
            data=prior_predictive,
            group="prior",
            var_names=["beta_channel"],
            combined=True,
        ).to_numpy().shape == (
            n_channel,
            samples,
        )
        assert az.extract(
            data=prior_predictive, group="prior", var_names=["alpha"], combined=True
        ).to_numpy().shape == (
            n_channel,
            samples,
        )
        assert az.extract(
            data=prior_predictive, group="prior", var_names=["lam"], combined=True
        ).to_numpy().shape == (
            n_channel,
            samples,
        )

        if control_columns is not None:
            n_control = len(control_columns)
            assert az.extract(
                data=prior_predictive,
                group="prior",
                var_names=["gamma_control"],
                combined=True,
            ).to_numpy().shape == (
                n_control,
                samples,
            )
        if yearly_seasonality is not None:
            assert az.extract(
                data=prior_predictive,
                group="prior",
                var_names=["gamma_fourier"],
                combined=True,
            ).to_numpy().shape == (
                2 * yearly_seasonality,
                samples,
            )

    def test_fit(self, toy_X: pd.DataFrame, toy_y: pd.Series) -> None:
        mmm = BaseDelayedSaturatedMMM(
            date_column="date",
            channel_columns=["channel_1", "channel_2"],
            control_columns=["control_1", "control_2"],
            adstock_max_lag=2,
            yearly_seasonality=2,
        )
        assert mmm.version == "0.0.2"
        assert mmm._model_type == "DelayedSaturatedMMM"
        assert mmm.model_config is not None
        n_channel: int = len(mmm.channel_columns)
        n_control: int = len(mmm.control_columns)
        fourier_terms: int = 2 * mmm.yearly_seasonality
        mmm = mock_fit(mmm, toy_X, toy_y.to_numpy())
        idata: az.InferenceData = mmm.fit_result
        assert (
            az.extract(data=idata, var_names=["intercept"], combined=True)
            .to_numpy()
            .size
            == 500
        )
        assert az.extract(
            data=idata, var_names=["beta_channel"], combined=True
        ).to_numpy().shape == (n_channel, 500)
        assert az.extract(
            data=idata, var_names=["alpha"], combined=True
        ).to_numpy().shape == (n_channel, 500)
        assert az.extract(
            data=idata, var_names=["lam"], combined=True
        ).to_numpy().shape == (n_channel, 500)
        assert az.extract(
            data=idata, var_names=["gamma_control"], combined=True
        ).to_numpy().shape == (
            n_channel,
            500,
        )

        mean_model_contributions_ts = mmm.compute_mean_contributions_over_time(
            original_scale=True
        )
        assert mean_model_contributions_ts.shape == (
            toy_X.shape[0],
            n_channel + n_control + fourier_terms + 1,
        )
        assert mean_model_contributions_ts.columns.tolist() == [
            "channel_1",
            "channel_2",
            "control_1",
            "control_2",
            "sin_order_1",
            "cos_order_1",
            "sin_order_2",
            "cos_order_2",
            "intercept",
        ]

    @pytest.mark.parametrize(
        argnames="yearly_seasonality",
        argvalues=[None, 1, 2],
        ids=["no_yearly_seasonality", "yearly_seasonality=1", "yearly_seasonality=2"],
    )
    def test_get_fourier_models_data(
        self, toy_X: pd.DataFrame, toy_y: pd.Series, yearly_seasonality: Optional[int]
    ) -> None:
        mmm = BaseDelayedSaturatedMMM(
            date_column="date",
            channel_columns=["channel_1", "channel_2"],
            control_columns=["control_1", "control_2"],
            adstock_max_lag=2,
            yearly_seasonality=yearly_seasonality,
        )
        if yearly_seasonality is None:
            with pytest.raises(ValueError):
                mmm._get_fourier_models_data(toy_X)

        else:
            fourier_modes_data: Optional[pd.DataFrame] = mmm._get_fourier_models_data(
                toy_X
            )
            assert fourier_modes_data.shape == (
                toy_X.shape[0],
                2 * yearly_seasonality,
            )
            assert fourier_modes_data.max().max() <= 1
            assert fourier_modes_data.min().min() >= -1

    def test_channel_contributions_forward_pass_recovers_contribution(
        self, mmm_fitted: DelayedSaturatedMMM
    ) -> None:
        channel_data = mmm_fitted.preprocessed_data["X"][
            mmm_fitted.channel_columns
        ].to_numpy()
        channel_contributions_forward_pass = (
            mmm_fitted.channel_contributions_forward_pass(channel_data=channel_data)
        )
        channel_contributions_forward_pass_mean = (
            channel_contributions_forward_pass.mean(axis=(0, 1))
        )
        channel_contributions_mean = mmm_fitted.fit_result[
            "channel_contributions"
        ].mean(dim=["draw", "chain"])
        assert (
            channel_contributions_forward_pass_mean.shape
            == channel_contributions_mean.shape
        )
        # The forward pass results should be in the original scale of the target variable.
        # The trace fits the model with scaled data, so when scaling back, they should match.
        # Since we are using a `MaxAbsScaler`, the scaling factor is the maximum absolute, i.e y.max()
        np.testing.assert_array_almost_equal(
            x=channel_contributions_forward_pass_mean / channel_contributions_mean,
            y=mmm_fitted.y.max(),
        )

    def test_channel_contributions_forward_pass_is_consistent(
        self, mmm_fitted: DelayedSaturatedMMM
    ) -> None:
        channel_data = mmm_fitted.preprocessed_data["X"][
            mmm_fitted.channel_columns
        ].to_numpy()
        channel_contributions_forward_pass = (
            mmm_fitted.channel_contributions_forward_pass(channel_data=channel_data)
        )
        # use a grid [0, 1, 2] which corresponds to
        # - no-spend -> forward pass should be zero
        # - spend input for the model -> should match the forward pass
        # - doubling the spend -> should be higher than the forward pass with the original spend
        channel_contributions_forward_pass_grid = (
            mmm_fitted.get_channel_contributions_forward_pass_grid(
                start=0, stop=2, num=3
            )
        )
        assert channel_contributions_forward_pass_grid[0].sum().item() == 0
        np.testing.assert_equal(
            actual=channel_contributions_forward_pass,
            desired=channel_contributions_forward_pass_grid[1].to_numpy(),
        )
        assert (
            channel_contributions_forward_pass_grid[2].to_numpy()
            >= channel_contributions_forward_pass
        ).all()

    def test_get_channel_contributions_forward_pass_grid_shapes(
        self, mmm_fitted: DelayedSaturatedMMM
    ) -> None:
        n_channels = len(mmm_fitted.channel_columns)
        data_range = mmm_fitted.X.shape[0]
        grid_size = 2
        contributions = mmm_fitted.get_channel_contributions_forward_pass_grid(
            start=0, stop=1.5, num=grid_size
        )
        assert contributions.shape == (
            grid_size,
            1,
            500,
            data_range,
            n_channels,
        )

    def test_bad_start_get_channel_contributions_forward_pass_grid(
        self, mmm_fitted: DelayedSaturatedMMM
    ) -> None:
        with pytest.raises(
            expected_exception=ValueError,
            match="start must be greater than or equal to 0.",
        ):
            mmm_fitted.get_channel_contributions_forward_pass_grid(
                start=-0.5, stop=1.5, num=2
            )

    @pytest.mark.parametrize(
        argnames="absolute_xrange",
        argvalues=[False, True],
        ids=["relative_xrange", "absolute_xrange"],
    )
    def test_plot_channel_contributions_grid(
        self, mmm_fitted: DelayedSaturatedMMM, absolute_xrange: bool
    ) -> None:
        fig = mmm_fitted.plot_channel_contributions_grid(
            start=0, stop=1.5, num=2, absolute_xrange=absolute_xrange
        )
        assert isinstance(fig, plt.Figure)

    def test_data_setter(self, toy_X, toy_y):
        base_delayed_saturated_mmm = BaseDelayedSaturatedMMM(
            date_column="date",
            channel_columns=["channel_1", "channel_2"],
            adstock_max_lag=4,
        )
        base_delayed_saturated_mmm = mock_fit(
            base_delayed_saturated_mmm,
            toy_X,
            toy_y.to_numpy(),
        )

        X_correct_ndarray = np.random.randint(low=0, high=100, size=(135, 2))
        y_correct_ndarray = np.random.randint(low=0, high=100, size=135)

        X_incorrect = "Incorrect data"
        y_incorrect = "Incorrect data"

        with pytest.raises(TypeError):
            base_delayed_saturated_mmm._data_setter(X_incorrect, toy_y)

        with pytest.raises(TypeError):
            base_delayed_saturated_mmm._data_setter(toy_X, y_incorrect)

        with pytest.raises(KeyError):
            X_wrong_df = pd.DataFrame(
                {"column1": np.random.rand(135), "column2": np.random.rand(135)}
            )
            base_delayed_saturated_mmm._data_setter(X_wrong_df, toy_y)

        try:
            base_delayed_saturated_mmm._data_setter(toy_X, toy_y)
        except Exception as e:
            pytest.fail(f"_data_setter failed with error {e}")

        with pytest.raises(TypeError, match="X must be a pandas DataFrame"):
            base_delayed_saturated_mmm._data_setter(
                X_correct_ndarray, y_correct_ndarray
            )

    def test_save_load(self, mmm_fitted):
        model = mmm_fitted

        model.save("test_save_load")
        model2 = BaseDelayedSaturatedMMM.load("test_save_load")
        assert model.date_column == model2.date_column
        assert model.control_columns == model2.control_columns
        assert model.channel_columns == model2.channel_columns
        assert model.adstock_max_lag == model2.adstock_max_lag
        assert model.validate_data == model2.validate_data
        assert model.yearly_seasonality == model2.yearly_seasonality
        assert model.model_config == model2.model_config
        assert model.sampler_config == model2.sampler_config
        os.remove("test_save_load")

    def test_fail_id_after_load(self, monkeypatch, toy_X, toy_y):
        # This is the new behavior for the property
        def mock_property(self):
            return "for sure not correct id"

        # Now create an instance of MyClass
        DSMMM = DelayedSaturatedMMM(
            date_column="date",
            channel_columns=["channel_1", "channel_2"],
            adstock_max_lag=4,
        )

        # Check that the property returns the new value
        DSMMM = mock_fit(DSMMM, toy_X, toy_y.to_numpy())
        DSMMM.save("test_model")
        # Apply the monkeypatch for the property
        monkeypatch.setattr(DelayedSaturatedMMM, "id", property(mock_property))
        with pytest.raises(
            ValueError,
            match="The file 'test_model' does not contain an inference data of the same model or configuration as 'DelayedSaturatedMMM'",
        ):
            DelayedSaturatedMMM.load("test_model")
        os.remove("test_model")

    @pytest.mark.parametrize(
        argnames="model_config",
        argvalues=[
            None,
            {
                "intercept": {"dist": "Normal", "kwargs": {"mu": 0, "sigma": 2}},
                "beta_channel": {
                    "dist": "HalfNormal",
                    "kwargs": {"sigma": np.array([0.4533017, 0.25488063])},
                },
                "alpha": {
                    "dist": "Beta",
                    "kwargs": {
                        "alpha": np.array([3, 3]),
                        "beta": np.array([3.55001301, 2.87092431]),
                    },
                },
                "lam": {
                    "dist": "Gamma",
                    "kwargs": {
                        "alpha": np.array([3, 3]),
                        "beta": np.array([4.12231653, 5.02896872]),
                    },
                },
                "likelihood": {
                    "dist": "StudentT",
                    "kwargs": {"nu": 3, "sigma": 2},
                },
                "gamma_control": {"dist": "Normal", "kwargs": {"mu": 0, "sigma": 2}},
                "gamma_fourier": {"dist": "Laplace", "kwargs": {"mu": 0, "b": 1}},
            },
        ],
        ids=["default_config", "custom_config"],
    )
    def test_model_config(
        self, model_config: Dict, toy_X: pd.DataFrame, toy_y: pd.Series
    ):
        # Create model instance with specified config
        model = DelayedSaturatedMMM(
            date_column="date",
            channel_columns=["channel_1", "channel_2"],
            adstock_max_lag=2,
            yearly_seasonality=2,
            model_config=model_config,
        )

        model.build_model(X=toy_X, y=toy_y.to_numpy())
        # Check for default configuration
        if model_config is None:
            # assert observed RV type, and priors of some/all free_RVs.
            assert isinstance(
                model.model.observed_RVs[0].owner.op, pm.Normal
            )  # likelihood
            # Add more asserts as needed for default configuration

        # Check for custom configuration
        else:
            # assert custom configuration is applied correctly
            assert isinstance(
                model.model.observed_RVs[0].owner.op, pm.StudentT
            )  # likelihood
            assert isinstance(
                model.model["beta_channel"].owner.op, pm.HalfNormal
            )  # beta_channel


def new_date_ranges_to_test():
    yield from [
        # 2021-12-31 is the last date in the toy data
        # Old and New dates
        pd.date_range("2021-11-01", "2022-03-01", freq="W-MON"),
        # Only old dates
        pd.date_range("2019-06-01", "2021-12-31", freq="W-MON"),
        # Only new dates
        pd.date_range("2022-01-01", "2022-03-01", freq="W-MON"),
        # Less than the adstock_max_lag (4) of the model
        pd.date_range("2022-01-01", freq="W-MON", periods=1),
    ]


@pytest.mark.parametrize(
    "model_name", ["mmm_fitted", "mmm_fitted_with_fourier_features"]
)
@pytest.mark.parametrize(
    "new_dates",
    new_date_ranges_to_test(),
)
@pytest.mark.parametrize("combined", [True, False])
@pytest.mark.parametrize("original_scale", [True, False])
def test_new_data_sample_posterior_predictive_method(
    generate_data,
    toy_X,
    model_name: str,
    new_dates: pd.DatetimeIndex,
    combined: bool,
    original_scale: bool,
    request,
) -> None:
    """This is the method that is used in all the other methods that generate predictions."""
    mmm = request.getfixturevalue(model_name)
    X_pred = generate_data(new_dates)

    posterior_predictive = mmm.sample_posterior_predictive(
        X_pred=X_pred,
        extend_idata=False,
        combined=combined,
        original_scale=original_scale,
    )
    pd.testing.assert_index_equal(
        pd.DatetimeIndex(posterior_predictive.coords["date"]),
        new_dates,
    )


@pytest.mark.parametrize(
    "model_name", ["mmm_fitted", "mmm_fitted_with_fourier_features"]
)
@pytest.mark.parametrize(
    "new_dates",
    [pd.date_range("2022-01-01", "2022-03-01", freq="W-MON")],
)
def test_new_data_include_last_observation_same_dims(
    generate_data,
    model_name: str,
    new_dates: pd.DatetimeIndex,
    request,
) -> None:
    mmm = request.getfixturevalue(model_name)
    X_pred = generate_data(new_dates)

    pp_without = mmm.predict_posterior(
        X_pred,
        include_last_observations=False,
    )
    pp_with = mmm.predict_posterior(
        X_pred,
        include_last_observations=True,
    )
    assert pp_without.coords.equals(pp_with.coords)
    pd.testing.assert_index_equal(
        pd.DatetimeIndex(pp_without.coords["date"]),
        new_dates,
    )


@pytest.mark.parametrize(
    "model_name", ["mmm_fitted", "mmm_fitted_with_fourier_features"]
)
@pytest.mark.parametrize(
    "new_dates",
    [pd.date_range("2022-01-01", "2022-03-01", freq="W-MON")],
)
def test_new_data_predict_method(
    generate_data,
    toy_y,
    model_name: str,
    new_dates: pd.DatetimeIndex,
    request,
) -> None:
    mmm = request.getfixturevalue(model_name)
    X_pred = generate_data(new_dates)

    posterior_predictive_mean = mmm.predict(X_pred=X_pred)

    assert isinstance(posterior_predictive_mean, np.ndarray)
    assert posterior_predictive_mean.shape[0] == new_dates.size


def test_get_valid_distribution(mmm):
    normal_dist = mmm._get_distribution({"dist": "Normal"})
    assert normal_dist is pm.Normal


def test_get_invalid_distribution(mmm):
    with pytest.raises(ValueError, match="does not exist in PyMC"):
        mmm._get_distribution({"dist": "NonExistentDist"})


def test_invalid_likelihood_type(mmm):
    with pytest.raises(
        ValueError,
        match="The distribution used for the likelihood is not allowed",
    ):
        mmm._create_likelihood_distribution(
            dist={"dist": "Cauchy", "kwargs": {"alpha": 2, "beta": 4}},
            mu=np.array([0]),
            observed=np.random.randn(100),
            dims="obs_dim",
        )


def test_create_likelihood_invalid_kwargs_structure(mmm):
    with pytest.raises(
        ValueError, match="either a dictionary with a 'dist' key or a numeric value"
    ):
        mmm._create_likelihood_distribution(
            dist={"dist": "Normal", "kwargs": {"sigma": "not a dictionary or numeric"}},
            mu=np.array([0]),
            observed=np.random.randn(100),
            dims="obs_dim",
        )


def test_create_likelihood_mu_in_top_level_kwargs(mmm):
    with pytest.raises(
        ValueError, match="'mu' key is not allowed directly within 'kwargs'"
    ):
        mmm._create_likelihood_distribution(
            dist={"dist": "Normal", "kwargs": {"mu": 0, "sigma": 2}},
            mu=np.array([0]),
            observed=np.random.randn(100),
            dims="obs_dim",
        )


def new_contributions_property_checks(new_contributions, X, model):
    assert isinstance(new_contributions, xr.DataArray)

    coords = new_contributions.coords
    assert coords["channel"].values.tolist() == model.channel_columns
    np.testing.assert_allclose(
        coords["time_since_spend"].values,
        np.arange(-model.adstock_max_lag, model.adstock_max_lag + 1),
    )

    # Channel contributions are non-negative
    assert (new_contributions >= 0).all()


def test_new_spend_contributions(mmm_fitted) -> None:
    new_spend = np.ones(len(mmm_fitted.channel_columns))
    new_contributions = mmm_fitted.new_spend_contributions(new_spend)

    new_contributions_property_checks(new_contributions, mmm_fitted.X, mmm_fitted)


def test_new_spend_contributions_prior_error(mmm) -> None:
    prior_index = [i for i, group in enumerate(mmm.idata._groups) if group == "prior"][
        0
    ]
    mmm.idata._groups.pop(prior_index)

    new_spend = np.ones(len(mmm.channel_columns))
    match = "sample_prior_predictive"
    with pytest.raises(RuntimeError, match=match):
        mmm.new_spend_contributions(new_spend, prior=True)


@pytest.mark.parametrize("original_scale", [True, False])
def test_new_spend_contributions_prior(original_scale, mmm, toy_X) -> None:
    mmm.sample_prior_predictive(
        X_pred=toy_X,
        extend_idata=True,
    )

    new_spend = np.ones(len(mmm.channel_columns))
    new_contributions = mmm.new_spend_contributions(
        new_spend, prior=True, original_scale=original_scale, random_seed=0
    )

    new_contributions_property_checks(new_contributions, toy_X, mmm)


def test_plot_new_spend_contributions_original_scale(mmm_fitted) -> None:
    ax = mmm_fitted.plot_new_spend_contributions(
        spend_amount=1, original_scale=True, random_seed=0
    )

    assert isinstance(ax, plt.Axes)


@pytest.fixture(scope="module")
def mmm_with_prior(mmm) -> DelayedSaturatedMMM:
    n_chains = 1
    n_samples = 100

    channels = mmm.channel_columns
    n_channels = len(channels)

    idata = az.from_dict(
        prior={
            # Arbitrary but close to the default parameterization
            "alpha": rng.uniform(size=(n_chains, n_samples, n_channels)),
            "lam": rng.exponential(size=(n_chains, n_samples, n_channels)),
            "beta_channel": np.abs(rng.normal(size=(n_chains, n_samples, n_channels))),
        },
        coords={"channel": channels},
        dims={
            "alpha": ["chain", "draw", "channel"],
            "lam": ["chain", "draw", "channel"],
            "beta_channel": ["chain", "draw", "channel"],
        },
    )
    mmm.idata = idata

    return mmm


def test_plot_new_spend_contributions_prior(mmm_with_prior) -> None:
    ax = mmm_with_prior.plot_new_spend_contributions(
        spend_amount=1, prior=True, random_seed=0
    )
    assert isinstance(ax, plt.Axes)


def test_plot_new_spend_contributions_prior_select_channels(
    mmm_with_prior,
) -> None:
    ax = mmm_with_prior.plot_new_spend_contributions(
        spend_amount=1, prior=True, channels=["channel_2"], random_seed=0
    )

    assert isinstance(ax, plt.Axes)


<<<<<<< HEAD
@pytest.fixture(scope="module")
def fixed_model_parameters() -> dict[str, Union[float, list[float]]]:
    return {
        "intercept": 2.5,
        "beta_channel": [0.5, 0.5],
        "alpha": [0.5, 0.5],
        "lam": [0.5, 0.5],
        "likelihood_sigma": 0.25,
        "gamma_control": [0.5, 0.5],
    }


@pytest.fixture(scope="module")
def model_generated_y(mmm, toy_X, fixed_model_parameters) -> np.ndarray:
    fake_y = np.ones(len(toy_X))
    mmm.build_model(toy_X, fake_y)

    fixed_model = pm.do(mmm.model, fixed_model_parameters)
    return pm.draw(fixed_model["y"], random_seed=rng)


@pytest.fixture(scope="module")
def actually_fit_mmm(mmm, toy_X, model_generated_y) -> DelayedSaturatedMMM:
    mmm.fit(toy_X, model_generated_y, random_seed=rng)
    return mmm


@pytest.mark.slow
def test_mmm_sampling_stats(actually_fit_mmm) -> None:
    idata = actually_fit_mmm.idata

    assert idata.sample_stats.diverging.sum() == 0


@pytest.mark.slow
def test_mmm_channel_contributions_positive(actually_fit_mmm) -> None:
    contributions = actually_fit_mmm.fit_result["channel_contributions"]

    assert (contributions >= 0).all()


@pytest.mark.slow
def test_mmm_mean_predictions_positive(actually_fit_mmm) -> None:
    """Not required technically, but based on the model parameters."""
    mean_predictions = actually_fit_mmm.fit_result["mu"]

    assert (mean_predictions >= 0).all()


@pytest.mark.slow
def test_mmm_fit_posterior_close_to_actual_parameters(
    actually_fit_mmm, fixed_model_parameters
) -> None:
    posterior = actually_fit_mmm.fit_result

    assert isinstance(posterior, xr.Dataset)

    hdi = az.hdi(posterior)

    for parameter, actual in fixed_model_parameters.items():
        hdi_parameter = hdi[parameter]

        lower = hdi_parameter.sel(hdi="lower").values
        upper = hdi_parameter.sel(hdi="higher").values

        if isinstance(actual, float):
            assert lower < actual < upper
        else:
            assert (lower < actual).all() and (actual < upper).all()


@pytest.mark.slow
def test_mmm_fit_better_than_naive_model(actually_fit_mmm, toy_X, toy_y) -> None:
    preprocessed_y = actually_fit_mmm.preprocessed_data["y"]

    preprocessed_y_mean = preprocessed_y.mean()

    def mse(y_pred, *args, **kwargs):
        return ((preprocessed_y - y_pred) ** 2).mean(*args, **kwargs)

    posterior = actually_fit_mmm.fit_result

    mse_mean_model = mse(preprocessed_y_mean)
    mse_mmm_model = mse(posterior["mu"], "date")

    mmm_sample_is_better = mse_mmm_model < mse_mean_model

    assert mmm_sample_is_better.all()
=======
@pytest.fixture
def df_lift_test() -> pd.DataFrame:
    return pd.DataFrame(
        {
            "channel": ["channel_1", "channel_1"],
            "x": [1, 2],
            "delta_x": [1, 1],
            "delta_y": [1, 1],
            "sigma": [1, 1],
        }
    )


def test_add_lift_test_measurements(mmm, toy_X, toy_y, df_lift_test) -> None:
    mmm.build_model(X=toy_X, y=toy_y)

    name = "lift_measurements"
    assert name not in mmm.model

    mmm.add_lift_test_measurements(
        df_lift_test,
        name=name,
    )

    assert name in mmm.model


def test_add_lift_test_measurements_no_model() -> None:
    mmm = DelayedSaturatedMMM(
        date_column="date",
        channel_columns=["channel_1", "channel_2"],
        adstock_max_lag=4,
        control_columns=["control_1", "control_2"],
    )
    with pytest.raises(RuntimeError, match="The model has not been built yet."):
        mmm.add_lift_test_measurements(
            pd.DataFrame(),
        )
>>>>>>> ffef5a62
<|MERGE_RESOLUTION|>--- conflicted
+++ resolved
@@ -863,7 +863,6 @@
     assert isinstance(ax, plt.Axes)
 
 
-<<<<<<< HEAD
 @pytest.fixture(scope="module")
 def fixed_model_parameters() -> dict[str, Union[float, list[float]]]:
     return {
@@ -952,7 +951,8 @@
     mmm_sample_is_better = mse_mmm_model < mse_mean_model
 
     assert mmm_sample_is_better.all()
-=======
+
+    
 @pytest.fixture
 def df_lift_test() -> pd.DataFrame:
     return pd.DataFrame(
@@ -990,5 +990,4 @@
     with pytest.raises(RuntimeError, match="The model has not been built yet."):
         mmm.add_lift_test_measurements(
             pd.DataFrame(),
-        )
->>>>>>> ffef5a62
+        )