#   Copyright 2022 - 2025 The PyMC Labs Developers
#
#   Licensed under the Apache License, Version 2.0 (the "License");
#   you may not use this file except in compliance with the License.
#   You may obtain a copy of the License at
#
#       http://www.apache.org/licenses/LICENSE-2.0
#
#   Unless required by applicable law or agreed to in writing, software
#   distributed under the License is distributed on an "AS IS" BASIS,
#   WITHOUT WARRANTIES OR CONDITIONS OF ANY KIND, either express or implied.
#   See the License for the specific language governing permissions and
#   limitations under the License.
import numpy as np
import pandas as pd
import pymc as pm
import pytest

from pymc_marketing.mmm import GeometricAdstock, LogisticSaturation
from pymc_marketing.mmm.media_transformation import (
    MediaConfig,
    MediaConfigList,
    MediaTransformation,
)


@pytest.fixture
def rng() -> np.random.Generator:
    seed = sum(map(ord, "Different Media Transformations"))
    return np.random.default_rng(seed)


@pytest.fixture
def media_data(rng) -> pd.DataFrame:
    n_dates = 10
    dates = pd.date_range(start="2021-01-01", periods=n_dates, freq="W-MON")

    columns = ["TV", "Radio", "Facebook", "Instagram", "YouTube", "TikTok"]

    data_dist = pm.HalfNormal.dist(sigma=5, shape=(n_dates, len(columns)))
    data = pm.draw(data_dist, random_seed=rng)

    return pd.DataFrame(data, index=dates, columns=columns)


@pytest.fixture
def create_media_config_list():
    def create(online_dims, offline_dims) -> MediaConfigList:
        return MediaConfigList(
            [
                MediaConfig(
                    name="online",
                    columns=["Facebook", "Instagram", "YouTube", "TikTok"],
                    media_transformation=MediaTransformation(
                        adstock=GeometricAdstock(
                            l_max=10,
                        ).set_dims_for_all_priors(online_dims),
                        saturation=LogisticSaturation().set_dims_for_all_priors(
                            online_dims
                        ),
                        adstock_first=True,
                        dims=online_dims,
                    ),
                ),
                MediaConfig(
                    name="offline",
                    columns=["TV", "Radio"],
                    media_transformation=MediaTransformation(
                        adstock=GeometricAdstock(
                            l_max=10,
                        ).set_dims_for_all_priors(offline_dims),
                        saturation=LogisticSaturation().set_dims_for_all_priors(
                            offline_dims
                        ),
                        adstock_first=False,
                        dims=offline_dims,
                    ),
                ),
            ]
        )

    return create


@pytest.fixture
def media_configs(create_media_config_list) -> MediaConfigList:
    return create_media_config_list(online_dims=(), offline_dims=())


def test_get_media_values(media_configs: MediaConfigList) -> None:
    assert media_configs.media_values == [
        "Facebook",
        "Instagram",
        "YouTube",
        "TikTok",
        "TV",
        "Radio",
    ]


@pytest.mark.parametrize("online_dims", [(), ("online",)], ids=["scalar", "vector"])
@pytest.mark.parametrize("offline_dims", [(), ("offline",)], ids=["scalar", "vector"])
def test_apply_media_transformation(
    online_dims,
    offline_dims,
    media_data: pd.DataFrame,
    create_media_config_list,
    media_configs: MediaConfigList,
) -> None:
    media_configs = create_media_config_list(
        online_dims=online_dims, offline_dims=offline_dims
    )
    media_columns = media_configs.media_values
    coords = {
        "date": media_data.index,
        "media": media_columns,
    }

    with pm.Model(coords=coords) as model:
        data = pm.Data(
            "media_data",
            media_data.loc[:, media_columns].to_numpy(),
            dims=("date", "media"),
        )
        transformed_media_data = media_configs(
            data,
        ).eval()

    assert transformed_media_data.shape == (media_data.shape[0], len(media_columns))

    expected_free_RVs = {
        "online_adstock_alpha",
        "online_saturation_lam",
        "online_saturation_beta",
        "offline_saturation_lam",
        "offline_saturation_beta",
        "offline_adstock_alpha",
    }
    free_RVs = {rv.name for rv in model.free_RVs}

    assert free_RVs == expected_free_RVs

    actual_dims = model.named_vars_to_dims
    for rv in expected_free_RVs:
        expected_dims = offline_dims if rv.startswith("offline") else online_dims
        assert actual_dims[rv] == expected_dims


<<<<<<< HEAD
def test_media_transformation_round_trip() -> None:
    adstock = GeometricAdstock(l_max=10)
    saturation = LogisticSaturation()
    media_transformation = MediaTransformation(
        adstock=adstock,
        saturation=saturation,
        adstock_first=True,
        dims="media",
    )

    data = media_transformation.to_dict()

    assert data == {
        "adstock": adstock.to_dict(),
        "saturation": saturation.to_dict(),
        "adstock_first": True,
        "dims": ("media",),
    }
    recovered = MediaTransformation.from_dict(data)
    assert recovered.dims == ("media",)
=======
@pytest.mark.parametrize(
    "adstock_dims, saturation_dims",
    [
        ((), "media"),
        ("media", ()),
        ("media", "media"),
    ],
)
def test_incompatible_dims_raise(adstock_dims, saturation_dims) -> None:
    adstock = GeometricAdstock(l_max=10).set_dims_for_all_priors(adstock_dims)
    saturation = LogisticSaturation().set_dims_for_all_priors(saturation_dims)
    with pytest.raises(ValueError):
        MediaTransformation(
            adstock=adstock,
            saturation=saturation,
            adstock_first=True,
            dims=(),
        )
>>>>>>> 6ca3a30a
<|MERGE_RESOLUTION|>--- conflicted
+++ resolved
@@ -146,7 +146,6 @@
         assert actual_dims[rv] == expected_dims
 
 
-<<<<<<< HEAD
 def test_media_transformation_round_trip() -> None:
     adstock = GeometricAdstock(l_max=10)
     saturation = LogisticSaturation()
@@ -167,7 +166,8 @@
     }
     recovered = MediaTransformation.from_dict(data)
     assert recovered.dims == ("media",)
-=======
+
+
 @pytest.mark.parametrize(
     "adstock_dims, saturation_dims",
     [
@@ -185,5 +185,4 @@
             saturation=saturation,
             adstock_first=True,
             dims=(),
-        )
->>>>>>> 6ca3a30a
+        )