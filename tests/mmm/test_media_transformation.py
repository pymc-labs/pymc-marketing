#   Copyright 2022 - 2025 The PyMC Labs Developers
#
#   Licensed under the Apache License, Version 2.0 (the "License");
#   you may not use this file except in compliance with the License.
#   You may obtain a copy of the License at
#
#       http://www.apache.org/licenses/LICENSE-2.0
#
#   Unless required by applicable law or agreed to in writing, software
#   distributed under the License is distributed on an "AS IS" BASIS,
#   WITHOUT WARRANTIES OR CONDITIONS OF ANY KIND, either express or implied.
#   See the License for the specific language governing permissions and
#   limitations under the License.
import numpy as np
import pandas as pd
import pymc as pm
import pytest

from pymc_marketing.deserialize import deserialize
from pymc_marketing.mmm import GeometricAdstock, LogisticSaturation
from pymc_marketing.mmm.media_transformation import (
    MediaConfig,
    MediaConfigList,
    MediaTransformation,
)


@pytest.fixture
def rng() -> np.random.Generator:
    seed = sum(map(ord, "Different Media Transformations"))
    return np.random.default_rng(seed)


@pytest.fixture
def media_data(rng) -> pd.DataFrame:
    n_dates = 10
    dates = pd.date_range(start="2021-01-01", periods=n_dates, freq="W-MON")

    columns = ["TV", "Radio", "Facebook", "Instagram", "YouTube", "TikTok"]

    data_dist = pm.HalfNormal.dist(sigma=5, shape=(n_dates, len(columns)))
    data = pm.draw(data_dist, random_seed=rng)

    return pd.DataFrame(data, index=dates, columns=columns)


@pytest.fixture
def create_media_config_list():
    def create(online_dims, offline_dims) -> MediaConfigList:
        return MediaConfigList(
            [
                MediaConfig(
                    name="online",
                    columns=["Facebook", "Instagram", "YouTube", "TikTok"],
                    media_transformation=MediaTransformation(
                        adstock=GeometricAdstock(
                            l_max=10,
                        ).set_dims_for_all_priors(online_dims),
                        saturation=LogisticSaturation().set_dims_for_all_priors(
                            online_dims
                        ),
                        adstock_first=True,
                        dims=online_dims,
                    ),
                ),
                MediaConfig(
                    name="offline",
                    columns=["TV", "Radio"],
                    media_transformation=MediaTransformation(
                        adstock=GeometricAdstock(
                            l_max=10,
                        ).set_dims_for_all_priors(offline_dims),
                        saturation=LogisticSaturation().set_dims_for_all_priors(
                            offline_dims
                        ),
                        adstock_first=False,
                        dims=offline_dims,
                    ),
                ),
            ]
        )

    return create


@pytest.fixture
def media_configs(create_media_config_list) -> MediaConfigList:
    return create_media_config_list(online_dims=(), offline_dims=())


def test_get_media_values(media_configs: MediaConfigList) -> None:
    assert media_configs.media_values == [
        "Facebook",
        "Instagram",
        "YouTube",
        "TikTok",
        "TV",
        "Radio",
    ]


@pytest.mark.parametrize("online_dims", [(), ("online",)], ids=["scalar", "vector"])
@pytest.mark.parametrize("offline_dims", [(), ("offline",)], ids=["scalar", "vector"])
def test_apply_media_transformation(
    online_dims,
    offline_dims,
    media_data: pd.DataFrame,
    create_media_config_list,
    media_configs: MediaConfigList,
) -> None:
    media_configs = create_media_config_list(
        online_dims=online_dims, offline_dims=offline_dims
    )
    media_columns = media_configs.media_values
    coords = {
        "date": media_data.index,
        "media": media_columns,
    }

    with pm.Model(coords=coords) as model:
        data = pm.Data(
            "media_data",
            media_data.loc[:, media_columns].to_numpy(),
            dims=("date", "media"),
        )
        transformed_media_data = media_configs(
            data,
        ).eval()

    assert transformed_media_data.shape == (media_data.shape[0], len(media_columns))

    expected_free_RVs = {
        "online_adstock_alpha",
        "online_saturation_lam",
        "online_saturation_beta",
        "offline_saturation_lam",
        "offline_saturation_beta",
        "offline_adstock_alpha",
    }
    free_RVs = {rv.name for rv in model.free_RVs}

    assert free_RVs == expected_free_RVs

    actual_dims = model.named_vars_to_dims
    for rv in expected_free_RVs:
        expected_dims = offline_dims if rv.startswith("offline") else online_dims
        assert actual_dims[rv] == expected_dims


<<<<<<< HEAD
def test_media_transformation_deserialize() -> None:
    adstock = GeometricAdstock(l_max=10)
    saturation = LogisticSaturation()
    data = {
        "adstock": adstock.to_dict(),
        "saturation": saturation.to_dict(),
        "adstock_first": True,
    }

    media_transformation = deserialize(data)
    assert isinstance(media_transformation, MediaTransformation)


def test_media_config_list_deserialize() -> None:
    adstock = GeometricAdstock(l_max=10)
    saturation = LogisticSaturation()
    data = [
        {
            "name": "online",
            "columns": ["Facebook", "Instagram", "YouTube", "TikTok"],
            "media_transformation": {
                "adstock": adstock.to_dict(),
                "saturation": saturation.to_dict(),
                "adstock_first": True,
            },
        }
    ]

    media_config_list = deserialize(data)
    assert isinstance(media_config_list, MediaConfigList)
=======
@pytest.mark.parametrize(
    "adstock_dims, saturation_dims",
    [
        ((), "media"),
        ("media", ()),
        ("media", "media"),
    ],
)
def test_incompatible_dims_raise(adstock_dims, saturation_dims) -> None:
    adstock = GeometricAdstock(l_max=10).set_dims_for_all_priors(adstock_dims)
    saturation = LogisticSaturation().set_dims_for_all_priors(saturation_dims)
    with pytest.raises(ValueError):
        MediaTransformation(
            adstock=adstock,
            saturation=saturation,
            adstock_first=True,
            dims=(),
        )
>>>>>>> 6ca3a30a
<|MERGE_RESOLUTION|>--- conflicted
+++ resolved
@@ -147,7 +147,6 @@
         assert actual_dims[rv] == expected_dims
 
 
-<<<<<<< HEAD
 def test_media_transformation_deserialize() -> None:
     adstock = GeometricAdstock(l_max=10)
     saturation = LogisticSaturation()
@@ -178,7 +177,8 @@
 
     media_config_list = deserialize(data)
     assert isinstance(media_config_list, MediaConfigList)
-=======
+
+
 @pytest.mark.parametrize(
     "adstock_dims, saturation_dims",
     [
@@ -196,5 +196,4 @@
             saturation=saturation,
             adstock_first=True,
             dims=(),
-        )
->>>>>>> 6ca3a30a
+        )