#   Copyright 2024 The PyMC Labs Developers
#
#   Licensed under the Apache License, Version 2.0 (the "License");
#   you may not use this file except in compliance with the License.
#   You may obtain a copy of the License at
#
#       http://www.apache.org/licenses/LICENSE-2.0
#
#   Unless required by applicable law or agreed to in writing, software
#   distributed under the License is distributed on an "AS IS" BASIS,
#   WITHOUT WARRANTIES OR CONDITIONS OF ANY KIND, either express or implied.
#   See the License for the specific language governing permissions and
#   limitations under the License.
import warnings

import numpy as np
import pandas as pd
import pymc as pm
import pytest
from matplotlib import pyplot as plt

from pymc_marketing.mmm.components.adstock import GeometricAdstock
<<<<<<< HEAD
from pymc_marketing.mmm.components.saturation import LogisticSaturation
=======
from pymc_marketing.mmm.components.saturation import (
    LogisticSaturation,
    MichaelisMentenSaturation,
)
>>>>>>> a8bb7816
from pymc_marketing.mmm.mmm import MMM, BaseMMM
from pymc_marketing.mmm.preprocessing import MaxAbsScaleTarget

seed: int = sum(map(ord, "pymc_marketing"))
rng: np.random.Generator = np.random.default_rng(seed=seed)


@pytest.fixture(scope="module")
def toy_X() -> pd.DataFrame:
    date_data: pd.DatetimeIndex = pd.date_range(
        start="2019-06-01", end="2021-12-31", freq="W-MON"
    )

    n: int = date_data.size

    return pd.DataFrame(
        data={
            "date": date_data,
            "channel_1": rng.integers(low=0, high=400, size=n),
            "channel_2": rng.integers(low=0, high=50, size=n),
            "control_1": rng.gamma(shape=1000, scale=500, size=n),
            "control_2": rng.gamma(shape=100, scale=5, size=n),
            "other_column_1": rng.integers(low=0, high=100, size=n),
            "other_column_2": rng.normal(loc=0, scale=1, size=n),
        }
    )


@pytest.fixture(scope="module")
def toy_y(toy_X) -> pd.Series:
    return pd.Series(rng.integers(low=0, high=100, size=toy_X.shape[0]))


def mock_fit_base(model, X: pd.DataFrame, y: np.ndarray, **kwargs):
    model.build_model(X=X, y=y)
    with model.model:
        idata = pm.sample_prior_predictive(random_seed=rng, **kwargs)

    with warnings.catch_warnings():
        warnings.filterwarnings(
            "ignore",
            category=UserWarning,
            message="The group fit_data is not defined in the InferenceData scheme",
        )
        idata.add_groups(
            {
                "posterior": idata.prior,
                "fit_data": pd.concat(
                    [X, pd.Series(y, index=X.index, name="y")], axis=1
                ).to_xarray(),
            }
        )
    model.idata = idata
    model.set_idata_attrs(idata=idata)

    return model


class TestBasePlotting:
    @pytest.fixture(
        scope="module",
        params=[
            "without_controls-default_transform",
            "with_controls-default_transform",
            "without_controls-target_transform",
            "with_controls-target_transform",
        ],
    )
    def plotting_mmm(self, request, toy_X, toy_y):
        control, transform = request.param.split("-")
        if transform == "default_transform":

            class ToyMMM(BaseMMM):
                pass

        elif transform == "target_transform":

            class ToyMMM(BaseMMM, MaxAbsScaleTarget):
                pass

        adstock = GeometricAdstock(l_max=4)
        saturation = LogisticSaturation()

        if control == "without_controls":
            mmm = ToyMMM(
                date_column="date",
                channel_columns=["channel_1", "channel_2"],
                adstock=adstock,
                saturation=saturation,
            )
        elif control == "with_controls":
            mmm = ToyMMM(
                date_column="date",
                control_columns=["control_1", "control_2"],
                channel_columns=["channel_1", "channel_2"],
                adstock=adstock,
                saturation=saturation,
            )

        for transform in [mmm.adstock, mmm.saturation]:
            for dist in transform.function_priors.values():
                dist.dims = "channel"

        # fit the model
        mmm = mock_fit_base(mmm, toy_X, toy_y)
        mmm.sample_prior_predictive(toy_X, toy_y, extend_idata=True, combined=True)
        mmm.sample_posterior_predictive(toy_X, extend_idata=True, combined=True)
        mmm._prior_predictive = mmm.prior_predictive
        mmm._fit_result = mmm.fit_result
        mmm._posterior_predictive = mmm.posterior_predictive

        return mmm

    @pytest.mark.parametrize(
        argnames="func_plot_name, kwargs_plot",
        argvalues=[
            ("plot_prior_predictive", {}),
            ("plot_posterior_predictive", {}),
            ("plot_posterior_predictive", {"original_scale": True}),
            ("plot_posterior_predictive", {"ax": plt.subplots()[1]}),
<<<<<<< HEAD
=======
            (
                "plot_posterior_predictive",
                {
                    "add_mean": True,
                    "original_scale": False,
                },
            ),
            (
                "plot_posterior_predictive",
                {
                    "add_gradient": True,
                    "original_scale": True,
                },
            ),
            (
                "plot_posterior_predictive",
                {
                    "add_hdi": True,
                    "original_scale": False,
                },
            ),
            (
                "plot_posterior_predictive",
                {
                    "add_mean": True,
                    "add_hdi": True,
                    "original_scale": True,
                },
            ),
            (
                "plot_posterior_predictive",
                {
                    "add_mean": True,
                    "add_gradient": True,
                    "add_hdi": True,
                    "original_scale": False,
                },
            ),
            (
                "plot_posterior_predictive",
                {
                    "add_mean": True,
                    "add_gradient": True,
                    "add_hdi": True,
                    "original_scale": True,
                },
            ),
            (
                "plot_posterior_predictive",
                {
                    "add_mean": False,
                    "add_gradient": True,
                    "add_hdi": False,
                    "original_scale": False,
                },
            ),
>>>>>>> a8bb7816
            ("plot_errors", {}),
            ("plot_errors", {"original_scale": True}),
            ("plot_errors", {"ax": plt.subplots()[1]}),
            ("plot_waterfall_components_decomposition", {"original_scale": True}),
            ("plot_channel_contribution_share_hdi", {"hdi_prob": 0.95}),
            ("plot_grouped_contribution_breakdown_over_time", {}),
            (
                "plot_grouped_contribution_breakdown_over_time",
                {
                    "stack_groups": {"controls": ["control_1"]},
                    "original_scale": True,
                    "area_kwargs": {"alpha": 0.5},
                },
            ),
            ("plot_components_contributions", {}),
        ],
    )
    def test_plots(self, plotting_mmm, func_plot_name, kwargs_plot) -> None:
        func = plotting_mmm.__getattribute__(func_plot_name)
        assert isinstance(func(**kwargs_plot), plt.Figure)
        plt.close("all")


<<<<<<< HEAD
@pytest.fixture(scope="module")
def mock_mmm() -> MMM:
    adstock = GeometricAdstock(l_max=4)
    saturation = LogisticSaturation()
=======
@pytest.fixture(
    scope="module",
    params=[LogisticSaturation(), MichaelisMentenSaturation()],
    ids=["LogisticSaturation", "MichaelisMentenSaturation"],
)
def saturation(request):
    return request.param


@pytest.fixture(scope="module")
def mock_mmm(saturation) -> MMM:
    adstock = GeometricAdstock(l_max=4)
>>>>>>> a8bb7816
    return MMM(
        date_column="date",
        channel_columns=["channel_1", "channel_2"],
        control_columns=["control_1", "control_2"],
        adstock=adstock,
        saturation=saturation,
    )


def mock_fit(model: MMM, X: pd.DataFrame, y: np.ndarray, **kwargs):
    model.build_model(X=X, y=y)

    with model.model:
        idata = pm.sample_prior_predictive(random_seed=rng, **kwargs)

    model.preprocess("X", X)
    model.preprocess("y", y)

    with warnings.catch_warnings():
        warnings.filterwarnings(
            "ignore",
            category=UserWarning,
            message="The group fit_data is not defined in the InferenceData scheme",
        )
        idata.add_groups(
            {
                "posterior": idata.prior,
                "fit_data": pd.concat(
                    [X, pd.Series(y, index=X.index, name="y")], axis=1
                ).to_xarray(),
            }
        )
    model.idata = idata
    model.set_idata_attrs(idata=idata)

    return model


@pytest.fixture(scope="module")
def mock_fitted_mmm(mock_mmm, toy_X, toy_y):
    return mock_fit(mock_mmm, toy_X, toy_y)


@pytest.mark.parametrize(
    argnames="func_plot_name, kwargs_plot",
    argvalues=[
        # Only part of MMM now
        ("plot_direct_contribution_curves", {}),
        ("plot_direct_contribution_curves", {"same_axes": True}),
        ("plot_direct_contribution_curves", {"channels": ["channel_2"]}),
        ("plot_channel_parameter", {"param_name": "adstock_alpha"}),
        ("plot_components_contributions", {}),
        ("plot_components_contributions", {"original_scale": True}),
    ],
)
def test_mmm_plots(mock_fitted_mmm, func_plot_name, kwargs_plot) -> None:
    func = mock_fitted_mmm.__getattribute__(func_plot_name)
    assert isinstance(func(**kwargs_plot), plt.Figure)
    plt.close("all")


@pytest.mark.parametrize(
    "channels, match",
    [
        (["invalid_channel"], "subset"),
        (["channel_1", "channel_1"], "unique"),
        ([], "Number of rows must be a positive"),
    ],
)
def test_plot_direct_contribution_curves_error(mock_fitted_mmm, channels, match):
    with pytest.raises(ValueError, match=match):
        mock_fitted_mmm.plot_direct_contribution_curves(channels=channels)<|MERGE_RESOLUTION|>--- conflicted
+++ resolved
@@ -20,14 +20,10 @@
 from matplotlib import pyplot as plt
 
 from pymc_marketing.mmm.components.adstock import GeometricAdstock
-<<<<<<< HEAD
-from pymc_marketing.mmm.components.saturation import LogisticSaturation
-=======
 from pymc_marketing.mmm.components.saturation import (
     LogisticSaturation,
     MichaelisMentenSaturation,
 )
->>>>>>> a8bb7816
 from pymc_marketing.mmm.mmm import MMM, BaseMMM
 from pymc_marketing.mmm.preprocessing import MaxAbsScaleTarget
 
@@ -148,8 +144,6 @@
             ("plot_posterior_predictive", {}),
             ("plot_posterior_predictive", {"original_scale": True}),
             ("plot_posterior_predictive", {"ax": plt.subplots()[1]}),
-<<<<<<< HEAD
-=======
             (
                 "plot_posterior_predictive",
                 {
@@ -206,7 +200,6 @@
                     "original_scale": False,
                 },
             ),
->>>>>>> a8bb7816
             ("plot_errors", {}),
             ("plot_errors", {"original_scale": True}),
             ("plot_errors", {"ax": plt.subplots()[1]}),
@@ -230,12 +223,6 @@
         plt.close("all")
 
 
-<<<<<<< HEAD
-@pytest.fixture(scope="module")
-def mock_mmm() -> MMM:
-    adstock = GeometricAdstock(l_max=4)
-    saturation = LogisticSaturation()
-=======
 @pytest.fixture(
     scope="module",
     params=[LogisticSaturation(), MichaelisMentenSaturation()],
@@ -248,7 +235,6 @@
 @pytest.fixture(scope="module")
 def mock_mmm(saturation) -> MMM:
     adstock = GeometricAdstock(l_max=4)
->>>>>>> a8bb7816
     return MMM(
         date_column="date",
         channel_columns=["channel_1", "channel_2"],
