--- conflicted
+++ resolved
@@ -686,15 +686,6 @@
 
         # parameters
         cls.true_params = dict(
-<<<<<<< HEAD
-            a_scale=0.793,
-            b_scale=2.426,
-            alpha_scale=4.414,
-            r=0.243,
-            purchase_coefficient_gamma1=np.array([1.0, -2.0]),
-            dropout_coefficient_gamma2=np.array([3.0]),
-            dropout_coefficient_gamma3=np.array([3.0]),
-=======
             a_scale=5,
             b_scale=5,
             alpha_scale=10,
@@ -702,7 +693,6 @@
             purchase_coefficient_alpha=np.array([1.0, -2.0]),
             dropout_coefficient_a=np.array([2.0]),
             dropout_coefficient_b=np.array([2.0]),
->>>>>>> b0ba284a
         )
 
         # Use Quickstart dataset (the CDNOW_sample research data) for testing
@@ -719,13 +709,8 @@
         purchase_covariate_cols = ["purchase_cov1", "purchase_cov2"]
         dropout_covariate_cols = ["dropout_cov"]
         non_nested_priors = dict(
-<<<<<<< HEAD
-            a_prior=Prior("Uniform", lower=0, upper=1),
-            b_prior=Prior("Uniform", lower=0, upper=1),
-=======
             a_prior=Prior("Beta", alpha=20, beta=20),
             b_prior=Prior("Beta", alpha=20, beta=20),
->>>>>>> b0ba284a
         )
         covariate_config = dict(
             purchase_covariate_cols=purchase_covariate_cols,
@@ -752,20 +737,6 @@
             "b_scale": rng.normal(
                 cls.true_params["b_scale"], 1e-3, size=(chains, draws)
             ),
-<<<<<<< HEAD
-            "purchase_coefficient_gamma1": rng.normal(
-                cls.true_params["purchase_coefficient_gamma1"],
-                1e-3,
-                size=(chains, draws, n_purchase_covariates),
-            ),
-            "dropout_coefficient_gamma2": rng.normal(
-                cls.true_params["dropout_coefficient_gamma2"],
-                1e-3,
-                size=(chains, draws, n_dropout_covariates),
-            ),
-            "dropout_coefficient_gamma3": rng.normal(
-                cls.true_params["dropout_coefficient_gamma3"],
-=======
             "purchase_coefficient_alpha": rng.normal(
                 cls.true_params["purchase_coefficient_alpha"],
                 1e-3,
@@ -778,7 +749,6 @@
             ),
             "dropout_coefficient_b": rng.normal(
                 cls.true_params["dropout_coefficient_b"],
->>>>>>> b0ba284a
                 1e-3,
                 size=(chains, draws, n_dropout_covariates),
             ),
@@ -786,15 +756,9 @@
         mock_fit_with_covariates = az.from_dict(
             mock_fit_dict,
             dims={
-<<<<<<< HEAD
-                "purchase_coefficient_gamma1": ["purchase_covariate"],
-                "dropout_coefficient_gamma2": ["dropout_covariate"],
-                "dropout_coefficient_gamma3": ["dropout_covariate"],
-=======
                 "purchase_coefficient_alpha": ["purchase_covariate"],
                 "dropout_coefficient_a": ["dropout_covariate"],
                 "dropout_coefficient_b": ["dropout_covariate"],
->>>>>>> b0ba284a
             },
             coords={
                 "purchase_covariate": purchase_covariate_cols,
@@ -803,15 +767,11 @@
         )
         set_model_fit(cls.model_with_covariates, mock_fit_with_covariates)
 
-<<<<<<< HEAD
-=======
         cls.model_with_covariates_phi_kappa = BetaGeoModel(
             cls.data,
             model_config=covariate_config,
         )
-        # set_model_fit(cls.model_with_covariates_phi_kappa, mock_fit_with_covariates)
-
->>>>>>> b0ba284a
+
         # Create a reference model without covariates
         cls.model_without_covariates = BetaGeoModel(
             data, model_config=non_nested_priors
@@ -883,29 +843,17 @@
 
         # alpha coefficient: likelihood should go up if purchase covariate1 goes up (coefficient is positive)
         assert model_likelihood_fn(
-<<<<<<< HEAD
-            ip | dict(purchase_coefficient_gamma1=np.array([1.0, 2.0]))
-=======
             ip | dict(purchase_coefficient_alpha=np.array([1.0, 2.0]))
->>>>>>> b0ba284a
         ) < ref_model_likelihood_fn(ref_ip)
 
         # a coefficient: likelihood should go up if purchase covariate1 goes up (coefficient is positive)
         assert model_likelihood_fn(
-<<<<<<< HEAD
-            ip | dict(dropout_coefficient_gamma2=np.array([3.0]))
-=======
             ip | dict(dropout_coefficient_a=np.array([3.0]))
->>>>>>> b0ba284a
         ) < ref_model_likelihood_fn(ref_ip)
 
         # b coefficient: likelihood should go up if purchase covariate1 goes up (coefficient is positive)
         assert model_likelihood_fn(
-<<<<<<< HEAD
-            ip | dict(dropout_coefficient_gamma3=np.array([3.0]))
-=======
             ip | dict(dropout_coefficient_b=np.array([3.0]))
->>>>>>> b0ba284a
         ) < ref_model_likelihood_fn(ref_ip)
 
         np.testing.assert_allclose(
@@ -923,38 +871,16 @@
             {
                 "customer_id": [0, 1, 2],
                 "frequency": [12, 14, 10],
-<<<<<<< HEAD
-                "recency": [19, 18, 16],
-=======
                 "recency": [19, 18, 18],
->>>>>>> b0ba284a
                 "purchase_cov1": [0, 0, 0],
                 "purchase_cov2": [0, 0, 0],
                 "dropout_cov": [0, 0, 0],
                 "T": [20, 19, 20],
-<<<<<<< HEAD
-                "future_t": [10, 13, 15],
-=======
                 "future_t": [10, 13, 9],
->>>>>>> b0ba284a
             }
         )
 
         # Probability should match model without covariates, when covariates are all zero
-<<<<<<< HEAD
-        res_zero = model.expected_purchases(test_data_zero).mean(("chain", "draw"))
-        res_zero_ref = self.model_without_covariates.expected_purchases(
-            test_data_zero
-        ).mean(("chain", "draw"))
-        np.testing.assert_allclose(res_zero, res_zero_ref, rtol=1e-6)
-
-        # Probability should go up if purchase covariate1 goes up (coefficient is positive)
-        test_data_high = test_data_zero.assign(purchase_cov1=1.0)
-        res_high_purchase1 = model.expected_purchases(test_data_high).mean(
-            ("chain", "draw")
-        )
-        assert (res_zero < res_high_purchase1).all()
-=======
         res_zero = model.expected_purchases(test_data_zero).mean(
             ("chain", "draw", "customer_id")
         )
@@ -969,21 +895,10 @@
             ("chain", "draw", "customer_id")
         )
         assert res_zero < res_high_purchase1
->>>>>>> b0ba284a
 
         # Probability should go down if purchase covariate2 goes up (coefficient is negative)
         test_data_low = test_data_zero.assign(purchase_cov2=1.0)
         res_high_purchase2 = model.expected_purchases(test_data_low).mean(
-<<<<<<< HEAD
-            ("chain", "draw")
-        )
-        assert (res_zero > res_high_purchase2).all()
-
-        # Probability should go up if dropout covariate goes up (coefficient is positive)
-        test_data_low = test_data_zero.assign(dropout_cov=1.0)
-        res_high_drop = model.expected_purchases(test_data_low).mean(("chain", "draw"))
-        assert (res_zero > res_high_drop).all()
-=======
             ("chain", "draw", "customer_id")
         )
         assert res_zero > res_high_purchase2
@@ -994,7 +909,6 @@
             ("chain", "draw", "customer_id")
         )
         assert res_zero > res_high_drop
->>>>>>> b0ba284a
 
     def test_distribution_method(self):
         model = self.model_with_covariates
@@ -1027,70 +941,33 @@
         np.testing.assert_allclose(
             res_zero["purchase_rate"].mean("customer_id"),
             res_zero_ref["purchase_rate"],
-<<<<<<< HEAD
-            rtol=0.3,
-=======
             rtol=0.1,
->>>>>>> b0ba284a
         )
         np.testing.assert_allclose(
             res_zero["recency_frequency"].sel(obs_var="recency").mean("customer_id"),
             res_zero_ref["recency_frequency"]
             .sel(obs_var="recency")
             .mean("customer_id"),
-<<<<<<< HEAD
-            rtol=0.25,
-=======
             rtol=0.1,
->>>>>>> b0ba284a
         )
         np.testing.assert_allclose(
             res_zero["recency_frequency"].sel(obs_var="frequency").mean("customer_id"),
             res_zero_ref["recency_frequency"]
             .sel(obs_var="frequency")
             .mean("customer_id"),
-<<<<<<< HEAD
-            rtol=0.25,
-=======
             rtol=0.1,
->>>>>>> b0ba284a
         )
 
         # Test case where transaction behavior should increase
         test_data_alt = test_data_zero.assign(
             purchase_cov=1.0,  # positive coefficient
             purchase_cov2=-1,  # negative coefficient
-<<<<<<< HEAD
-            dropout_cov=1,  # positive coefficient
-=======
             dropout_cov=3,  # positive coefficient
->>>>>>> b0ba284a
         )
         res_high = model.distribution_new_customer(test_data_alt).mean(
             ("chain", "draw")
         )
         assert (res_zero["purchase_rate"] < res_high["purchase_rate"]).all()
-<<<<<<< HEAD
-        assert (
-            res_zero["recency_frequency"].sel(obs_var="frequency")
-            < res_high["recency_frequency"].sel(obs_var="frequency")
-        ).all()
-        # NOTE: These are the problematic tests due to poor convergence
-        # We would need to test eg:
-        # assert (res_zero["dropout"] < res_high["dropout"]).all()
-        # Instead we test "less than" within tolerance
-        assert (
-            (
-                res_zero["recency_frequency"].sel(obs_var="recency")
-                - res_high["recency_frequency"].sel(obs_var="recency")
-            )
-            < 0.35
-        ).all()
-
-        assert ((res_zero["dropout"] - res_high["dropout"]) < 0.075).all()
-
-    def test_covariate_model_convergence(self):
-=======
         # Higher dropout covar -> higher dropout proba -> less purchases
         assert (
             res_zero["recency_frequency"].sel(obs_var="frequency").mean()
@@ -1106,7 +983,6 @@
         )
 
     def test_covariate_model_convergence_a_b(self):
->>>>>>> b0ba284a
         """Test that we can recover the true parameters with MAP fitting"""
         rng = np.random.default_rng(627)
 
@@ -1128,13 +1004,8 @@
             "alpha_prior": Prior("Exponential", scale=10),
             "a_prior": Prior("Exponential", scale=10),
             "b_prior": Prior("Exponential", scale=10),
-<<<<<<< HEAD
-            "purchase_coefficient_prior": Prior("Normal", mu=6, sigma=6),
-            "dropout_coefficient_prior": Prior("Normal", mu=3, sigma=3),
-=======
             "purchase_coefficient_prior": Prior("Normal", mu=0, sigma=4),
             "dropout_coefficient_prior": Prior("Normal", mu=0, sigma=4),
->>>>>>> b0ba284a
         }
         new_model = BetaGeoModel(
             synthetic_data,
@@ -1149,10 +1020,6 @@
                 result[var_name].squeeze(("chain", "draw")),
                 self.true_params[var_name],
                 err_msg=f"Tolerance exceeded for variable {var_name}",
-<<<<<<< HEAD
-                rtol=0.6,
-            )
-=======
                 rtol=0.25,
             )
 
@@ -1200,5 +1067,4 @@
                     self.true_params[var_name],
                     err_msg=f"Tolerance exceeded for variable {var_name}",
                     rtol=0.2,
-                )
->>>>>>> b0ba284a
+                )