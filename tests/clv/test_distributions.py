--- conflicted
+++ resolved
@@ -261,7 +261,6 @@
             )
             prior = pm.sample_prior_predictive(samples=100)
 
-<<<<<<< HEAD
         assert prior["prior"]["pareto_nbd"][0].shape == (100,) + expected_size
 
 
@@ -443,7 +442,4 @@
         assert prior.shape == (1000,) + expected_size
 
         np.testing.assert_allclose(lt_frequency.mean(), recency.mean(), rtol=0.8)
-        np.testing.assert_allclose(lt_recency.mean(), frequency.mean(), rtol=0.8)
-=======
-        assert prior["prior"]["pareto_nbd"][0].shape == (100,) + expected_size  # noqa: RUF005
->>>>>>> 78964f07
+        np.testing.assert_allclose(lt_recency.mean(), frequency.mean(), rtol=0.8)