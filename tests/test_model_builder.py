#   Copyright 2024 The PyMC Labs Developers
#
#   Licensed under the Apache License, Version 2.0 (the "License");
#   you may not use this file except in compliance with the License.
#   You may obtain a copy of the License at
#
#       http://www.apache.org/licenses/LICENSE-2.0
#
#   Unless required by applicable law or agreed to in writing, software
#   distributed under the License is distributed on an "AS IS" BASIS,
#   WITHOUT WARRANTIES OR CONDITIONS OF ANY KIND, either express or implied.
#   See the License for the specific language governing permissions and
#   limitations under the License.
#   Copyright 2023 The PyMC Developers
#
#   Licensed under the Apache License, Version 2.0 (the "License");
#   you may not use this file except in compliance with the License.
#   You may obtain a copy of the License at
#
#       http://www.apache.org/licenses/LICENSE-2.0
#
#   Unless required by applicable law or agreed to in writing, software
#   distributed under the License is distributed on an "AS IS" BASIS,
#   WITHOUT WARRANTIES OR CONDITIONS OF ANY KIND, either express or implied.
#   See the License for the specific language governing permissions and
#   limitations under the License.

import hashlib
import json
import sys
import tempfile

import arviz as az
import graphviz
import numpy as np
import pandas as pd
import pymc as pm
import pytest
import xarray as xr

from pymc_marketing.model_builder import ModelBuilder, create_sample_kwargs


@pytest.fixture(scope="module")
def toy_X():
    x = np.linspace(start=0, stop=1, num=100)
    return pd.DataFrame({"input": x})


@pytest.fixture(scope="module")
def toy_y(toy_X):
    rng = np.random.default_rng(42)
    y = 5 * toy_X["input"] + 3
    y = y + rng.normal(0, 1, size=len(toy_X))
    y = pd.Series(y, name="output")
    return y


@pytest.fixture(scope="module")
def fitted_model_instance(toy_X):
    sampler_config = {
        "draws": 100,
        "tune": 100,
        "chains": 2,
        "target_accept": 0.95,
    }
    model_config = {
        "a": {"loc": 0, "scale": 10, "dims": ("numbers",)},
        "b": {"loc": 0, "scale": 10},
        "obs_error": 2,
    }
    model = ModelBuilderTest(
        model_config=model_config,
        sampler_config=sampler_config,
        test_parameter="test_parameter",
    )
    model.fit(
        toy_X,
        chains=1,
        draws=100,
        tune=100,
    )
    return model


@pytest.fixture(scope="module")
def not_fitted_model_instance():
    sampler_config = {"draws": 100, "tune": 100, "chains": 2, "target_accept": 0.95}
    model_config = {
        "a": {"loc": 0, "scale": 10, "dims": ("numbers",)},
        "b": {"loc": 0, "scale": 10},
        "obs_error": 2,
    }
    return ModelBuilderTest(
        model_config=model_config,
        sampler_config=sampler_config,
        test_parameter="test_paramter",
    )


class ModelBuilderTest(ModelBuilder):
    def __init__(self, model_config=None, sampler_config=None, test_parameter=None):
        self.test_parameter = test_parameter
        super().__init__(model_config=model_config, sampler_config=sampler_config)

    _model_type = "test_model"
    version = "0.1"

    def build_model(self, X: pd.DataFrame, y: pd.Series, model_config=None):
        coords = {"numbers": np.arange(len(X))}
        self._generate_and_preprocess_model_data(X, y)
        with pm.Model(coords=coords) as self.model:
            if model_config is None:
                model_config = self.default_model_config
            x = pm.Data("x", self.X["input"].values)
            y_data = pm.Data("y_data", self.y)

            # prior parameters
            a_loc = model_config["a"]["loc"]
            a_scale = model_config["a"]["scale"]
            b_loc = model_config["b"]["loc"]
            b_scale = model_config["b"]["scale"]
            obs_error = model_config["obs_error"]

            # priors
            a = pm.Normal("a", a_loc, sigma=a_scale, dims=model_config["a"]["dims"])
            b = pm.Normal("b", b_loc, sigma=b_scale)
            obs_error = pm.HalfNormal("σ_model_fmc", obs_error)

            # observed data
            pm.Normal("output", a + b * x, obs_error, shape=x.shape, observed=y_data)

    def create_idata_attrs(self):
        attrs = super().create_idata_attrs()
        attrs["test_parameter"] = json.dumps(self.test_parameter)

        return attrs

    @property
    def output_var(self):
        return "output"

    def _data_setter(self, X: pd.DataFrame, y: pd.Series = None):
        with self.model:
            pm.set_data({"x": X["input"].values})
            if y is not None:
                y = y.values if isinstance(y, pd.Series) else y
                pm.set_data({"y_data": y})

    @property
    def _serializable_model_config(self):
        return self.model_config

    def _generate_and_preprocess_model_data(self, X: pd.DataFrame, y: pd.Series):
        self.X = X
        self.y = y

    @property
    def default_model_config(self) -> dict:
        return {
            "a": {"loc": 0, "scale": 10, "dims": ("numbers",)},
            "b": {"loc": 0, "scale": 10},
            "obs_error": 2,
        }

    @property
    def default_sampler_config(self) -> dict:
        return {
            "draws": 1_000,
            "tune": 1_000,
            "chains": 3,
            "target_accept": 0.95,
        }


def test_model_and_sampler_config():
    default = ModelBuilderTest()
    assert default.model_config == default.default_model_config
    assert default.sampler_config == default.default_sampler_config

    nondefault = ModelBuilderTest(
        model_config={"obs_error": 3}, sampler_config={"draws": 42}
    )
    assert nondefault.model_config != nondefault.default_model_config
    assert nondefault.sampler_config != nondefault.default_sampler_config
    assert nondefault.model_config == default.model_config | {"obs_error": 3}
    assert nondefault.sampler_config == default.sampler_config | {"draws": 42}


def test_save_input_params(fitted_model_instance):
    assert fitted_model_instance.idata.attrs["test_parameter"] == '"test_parameter"'


def test_save_load(fitted_model_instance):
    rng = np.random.default_rng(42)
    temp = tempfile.NamedTemporaryFile(mode="w", encoding="utf-8", delete=False)
    fitted_model_instance.save(temp.name)
    test_builder2 = ModelBuilderTest.load(temp.name)

    assert fitted_model_instance.idata.groups() == test_builder2.idata.groups()
    assert fitted_model_instance.id == test_builder2.id
    assert fitted_model_instance.model_config == test_builder2.model_config
    assert fitted_model_instance.sampler_config == test_builder2.sampler_config

    x_pred = rng.uniform(low=0, high=1, size=100)
    prediction_data = pd.DataFrame({"input": x_pred})
    pred1 = fitted_model_instance.predict(prediction_data)
    pred2 = test_builder2.predict(prediction_data)
    assert pred1.shape == pred2.shape
    temp.close()


def test_initial_build_and_fit(fitted_model_instance, check_idata=True) -> ModelBuilder:
    if check_idata:
        assert fitted_model_instance.idata is not None
        assert "posterior" in fitted_model_instance.idata.groups()


def test_save_without_fit_raises_runtime_error():
    model_builder = ModelBuilderTest()
    match = "The model hasn't been fit yet"
    with pytest.raises(RuntimeError, match=match):
        model_builder.save("saved_model")


def test_empty_sampler_config_fit(toy_X, toy_y):
    sampler_config = {}
    model_builder = ModelBuilderTest(sampler_config=sampler_config)
    model_builder.idata = model_builder.fit(
        X=toy_X, y=toy_y, chains=1, draws=100, tune=100
    )
    assert model_builder.idata is not None
    assert "posterior" in model_builder.idata.groups()


def test_fit(fitted_model_instance):
    rng = np.random.default_rng(42)
    assert fitted_model_instance.idata is not None
    assert "posterior" in fitted_model_instance.idata.groups()
    assert fitted_model_instance.idata.posterior.sizes["draw"] == 100

    prediction_data = pd.DataFrame({"input": rng.uniform(low=0, high=1, size=100)})
    fitted_model_instance.predict(prediction_data)
    post_pred = fitted_model_instance.sample_posterior_predictive(
        prediction_data, extend_idata=True, combined=True
    )
    assert (
        post_pred[fitted_model_instance.output_var].shape[0]
        == prediction_data.input.shape[0]
    )


def test_fit_no_t(toy_X):
    model_builder = ModelBuilderTest()
    model_builder.idata = model_builder.fit(X=toy_X, chains=1, draws=100, tune=100)
    assert model_builder.model is not None
    assert model_builder.idata is not None
    assert "posterior" in model_builder.idata.groups()


def test_fit_dup_Y(toy_X, toy_y):
    toy_X = pd.concat((toy_X, toy_y), axis=1)
    model_builder = ModelBuilderTest()

    with pytest.raises(
        ValueError,
        match="X includes a column named 'output', which conflicts with the target variable.",
    ):
        model_builder.fit(X=toy_X, chains=1, draws=100, tune=100)


@pytest.mark.skipif(
    sys.platform == "win32",
    reason="Permissions for temp files not granted on windows CI.",
)
def test_predict(fitted_model_instance):
    rng = np.random.default_rng(42)
    x_pred = rng.uniform(low=0, high=1, size=100)
    prediction_data = pd.DataFrame({"input": x_pred})
    pred = fitted_model_instance.predict(prediction_data)
    # Perform elementwise comparison using numpy
    assert isinstance(pred, np.ndarray)
    assert len(pred) > 0


@pytest.mark.parametrize("combined", [True, False])
def test_sample_posterior_predictive(fitted_model_instance, combined):
    rng = np.random.default_rng(42)
    n_pred = 100
    x_pred = rng.uniform(low=0, high=1, size=n_pred)
    prediction_data = pd.DataFrame({"input": x_pred})
    pred = fitted_model_instance.sample_posterior_predictive(
        prediction_data, combined=combined, extend_idata=True
    )
    chains = fitted_model_instance.idata.sample_stats.sizes["chain"]
    draws = fitted_model_instance.idata.sample_stats.sizes["draw"]
    expected_shape = (n_pred, chains * draws) if combined else (chains, draws, n_pred)
    assert pred[fitted_model_instance.output_var].shape == expected_shape
    assert np.issubdtype(pred[fitted_model_instance.output_var].dtype, np.floating)


def test_model_config_formatting():
    model_config = {
        "a": {
            "loc": [0, 0],
            "scale": 10,
            "dims": [
                "x",
            ],
        },
    }
    model_builder = ModelBuilderTest()
    converted_model_config = model_builder._model_config_formatting(model_config)
    np.testing.assert_equal(converted_model_config["a"]["dims"], ("x",))
    np.testing.assert_equal(converted_model_config["a"]["loc"], np.array([0, 0]))


def test_id():
    model_builder = ModelBuilderTest()
    expected_id = hashlib.sha256(
        str(model_builder.model_config.values()).encode()
        + model_builder.version.encode()
        + model_builder._model_type.encode()
    ).hexdigest()[:16]

    assert model_builder.id == expected_id


@pytest.mark.parametrize("name", ["prior_predictive", "posterior_predictive"])
def test_sample_xxx_predictive_keeps_second(
    fitted_model_instance, toy_X, name: str
) -> None:
    rng = np.random.default_rng(42)
    method_name = f"sample_{name}"
    method = getattr(fitted_model_instance, method_name)

    X_pred = toy_X

    kwargs = {
        "X_pred": X_pred,
        "combined": False,
        "extend_idata": True,
        "random_seed": rng,
    }
    first_sample = method(**kwargs)
    second_sample = method(**kwargs)

    with pytest.raises(AssertionError):
        xr.testing.assert_allclose(first_sample, second_sample)

    sample = getattr(fitted_model_instance.idata, name)
    xr.testing.assert_allclose(sample, second_sample)


def test_prediction_kwarg(fitted_model_instance, toy_X):
    result = fitted_model_instance.sample_posterior_predictive(
        toy_X,
        extend_idata=True,
        predictions=True,
    )
    assert "predictions" in fitted_model_instance.idata
    assert "predictions_constant_data" in fitted_model_instance.idata

    assert isinstance(result, xr.Dataset)


def test_fit_after_prior_keeps_prior(toy_X, toy_y):
    model = ModelBuilderTest()
    model.sample_prior_predictive(toy_X)
    assert "prior" in model.idata
    assert "prior_predictive" in model.idata

    model.fit(X=toy_X, y=toy_y, chains=1, draws=100, tune=100)
    assert "prior" in model.idata
    assert "prior_predictive" in model.idata


def test_second_fit(toy_X, toy_y):
    model = ModelBuilderTest()

    model.fit(X=toy_X, y=toy_y, chains=1, draws=100, tune=100)
    assert "posterior" in model.idata
    id_before = id(model.idata)
    assert "fit_data" in model.idata

    model.fit(X=toy_X, y=toy_y, chains=1, draws=100, tune=100)
    id_after = id(model.idata)

    assert id_before != id_after


class InsufficientModel(ModelBuilder):
    def __init__(
        self, model_config=None, sampler_config=None, new_parameter=None
    ) -> None:
        super().__init__(model_config=model_config, sampler_config=sampler_config)
        self.new_parameter = new_parameter

    def _data_setter(self, X: pd.DataFrame, y: pd.Series = None) -> None:
        pass

    def build_model(self, X: pd.DataFrame, y: pd.Series, model_config=None) -> None:
        with pm.Model() as self.model:
            intercept = pm.Normal("intercept")
            sigma = pm.HalfNormal("sigma")

            pm.Normal("output", mu=intercept, sigma=sigma, observed=y)

    @property
    def output_var(self) -> str:
        return "output"

    @property
    def default_model_config(self) -> dict:
        return {}

    @property
    def default_sampler_config(self) -> dict:
        return {}

    def _generate_and_preprocess_model_data(
        self,
        X,
        y,
    ) -> None:
        pass

    def _serializable_model_config(self) -> dict[str, int | float | dict]:
        return {}


def test_insufficient_attrs() -> None:
    model = InsufficientModel()

    X_pred = [1, 2, 3]

    match = "__init__ has parameters that are not in the attrs"
    with pytest.raises(ValueError, match=match):
        model.sample_prior_predictive(X_pred=X_pred)


def test_incorrect_set_idata_attrs_override() -> None:
    class IncorrectSetAttrs(InsufficientModel):
        def create_idata_attrs(self) -> dict:
            return {"new_parameter": self.new_parameter}

    model = IncorrectSetAttrs()

    X_pred = [1, 2, 3]

    match = "Missing required keys in attrs"
    with pytest.raises(ValueError, match=match):
        model.sample_prior_predictive(X_pred=X_pred)


@pytest.mark.parametrize(
    "sampler_config, fit_kwargs, expected",
    [
        (
            {},
            {
                "progressbar": None,
                "random_seed": None,
            },
            {
                "progressbar": True,
            },
        ),
        (
            {
                "random_seed": 52,
                "progressbar": False,
            },
            {
                "progressbar": None,
                "random_seed": None,
            },
            {
                "progressbar": False,
                "random_seed": 52,
            },
        ),
        (
            {
                "random_seed": 52,
                "progressbar": True,
            },
            {
                "progressbar": False,
                "random_seed": 42,
            },
            {
                "progressbar": False,
                "random_seed": 42,
            },
        ),
    ],
    ids=[
        "no_sampler_config/defaults",
        "use_sampler_config",
        "override_sampler_config",
    ],
)
def test_create_sample_kwargs(sampler_config, fit_kwargs, expected) -> None:
    sampler_config_before = sampler_config.copy()
    assert create_sample_kwargs(sampler_config, **fit_kwargs) == expected

    # Doesn't override
    assert sampler_config_before == sampler_config


def create_int_seed():
    return 42


def create_rng_seed():
    return np.random.default_rng(42)


@pytest.mark.parametrize(
    "create_random_seed",
    [
        create_int_seed,
        create_rng_seed,
    ],
    ids=["int", "rng"],
)
def test_fit_random_seed_reproducibility(toy_X, toy_y, create_random_seed) -> None:
    sampler_config = {
        "chains": 1,
        "draws": 10,
        "tune": 5,
    }
    model = ModelBuilderTest(sampler_config=sampler_config)

    idata = model.fit(toy_X, toy_y, random_seed=create_random_seed())
    idata2 = model.fit(toy_X, toy_y, random_seed=create_random_seed())

    assert idata.posterior.equals(idata2.posterior)

    sizes = idata.posterior.sizes
    assert sizes["chain"] == 1
    assert sizes["draw"] == 10


def test_fit_sampler_config_seed_reproducibility(toy_X, toy_y) -> None:
    sampler_config = {
        "chains": 1,
        "draws": 10,
        "tune": 5,
        "random_seed": 42,
    }
    model = ModelBuilderTest(sampler_config=sampler_config)

    idata = model.fit(toy_X, toy_y)
    idata2 = model.fit(toy_X, toy_y)

    assert idata.posterior.equals(idata2.posterior)


def test_fit_sampler_config_with_rng_fails(mocker, toy_X, toy_y) -> None:
    def mock_sample(*args, **kwargs):
        idata = pm.sample_prior_predictive(10)
        return az.InferenceData(posterior=idata.prior)

    mocker.patch("pymc.sample", mock_sample)
    sampler_config = {
        "chains": 1,
        "draws": 10,
        "tune": 5,
        "random_seed": np.random.default_rng(42),
    }
    model = ModelBuilderTest(sampler_config=sampler_config)

    match = "Object of type Generator is not JSON serializable"
    with pytest.raises(TypeError, match=match):
        model.fit(toy_X, toy_y)


<<<<<<< HEAD
def test_unmatched_index(toy_X, toy_y) -> None:
    model = ModelBuilderTest()
    toy_X = toy_X.copy()
    toy_X.index = toy_X.index + 1
    match = "Index of X and y must match"
    with pytest.raises(ValueError, match=match):
        model.fit(toy_X, toy_y)
=======
def test_graphviz(toy_X, toy_y):
    """Test pymc.graphviz utility on model before and after being built"""
    model = ModelBuilderTest()

    with pytest.raises(
        AttributeError, match="'ModelBuilderTest' object has no attribute 'model'"
    ):
        model.graphviz()

    model.build_model(X=toy_X, y=toy_y)
    assert isinstance(model.graphviz(), graphviz.graphs.Digraph)
>>>>>>> f525aa4c
<|MERGE_RESOLUTION|>--- conflicted
+++ resolved
@@ -577,7 +577,7 @@
         model.fit(toy_X, toy_y)
 
 
-<<<<<<< HEAD
+
 def test_unmatched_index(toy_X, toy_y) -> None:
     model = ModelBuilderTest()
     toy_X = toy_X.copy()
@@ -585,7 +585,7 @@
     match = "Index of X and y must match"
     with pytest.raises(ValueError, match=match):
         model.fit(toy_X, toy_y)
-=======
+
 def test_graphviz(toy_X, toy_y):
     """Test pymc.graphviz utility on model before and after being built"""
     model = ModelBuilderTest()
@@ -597,4 +597,3 @@
 
     model.build_model(X=toy_X, y=toy_y)
     assert isinstance(model.graphviz(), graphviz.graphs.Digraph)
->>>>>>> f525aa4c
