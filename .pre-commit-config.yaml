--- conflicted
+++ resolved
@@ -11,11 +11,7 @@
           - --exclude=docs/
           - --exclude=scripts/
   - repo: https://github.com/astral-sh/ruff-pre-commit
-<<<<<<< HEAD
-    rev: v0.6.2
-=======
     rev: v0.7.0
->>>>>>> a8bb7816
     hooks:
       - id: ruff
         types_or: [python, pyi, jupyter]
@@ -25,22 +21,14 @@
         types_or: [python, pyi, jupyter]
         exclude: ^docs/source/notebooks/clv/dev/
   - repo: https://github.com/pre-commit/mirrors-mypy
-<<<<<<< HEAD
-    rev: v1.11.2
-=======
     rev: v1.12.1
->>>>>>> a8bb7816
     hooks:
       - id: mypy
         args: [--ignore-missing-imports]
         files: ^pymc_marketing/
         additional_dependencies: [numpy>=1.20, pandas-stubs]
   - repo: https://github.com/pre-commit/pre-commit-hooks
-<<<<<<< HEAD
-    rev: v4.6.0
-=======
     rev: v5.0.0
->>>>>>> a8bb7816
     hooks:
       - id: debug-statements
       - id: trailing-whitespace
