--- conflicted
+++ resolved
@@ -16,16 +16,10 @@
 - preliz
 - pyprojroot
 # NOTE: Keep minimum pymc version in sync with ci.yml `OLDEST_PYMC_VERSION`
-<<<<<<< HEAD
-- pymc>=5.22.0
-- pytensor>=2.30.3
+- pymc>=5.23.0
+- pytensor>=2.31.3
 - pymc-extras>=0.2.7
-=======
-- pymc>=5.23.0
 - nutpie>=0.15.1
-- pymc-extras>=0.2.1
-- pytensor>=2.31.3
->>>>>>> 5897d939
 - blackjax>=1.2.4
 - scikit-learn>=1.1.1
 - seaborn>=0.12.2
