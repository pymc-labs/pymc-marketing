--- conflicted
+++ resolved
@@ -292,10 +292,6 @@
                     phi_dropout = self.model_config[
                         "phi_dropout_prior"
                     ].create_variable("phi_dropout")
-<<<<<<< HEAD
-
-=======
->>>>>>> b0ba284a
                     kappa_dropout = self.model_config[
                         "kappa_dropout_prior"
                     ].create_variable("kappa_dropout")
