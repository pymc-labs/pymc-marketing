--- conflicted
+++ resolved
@@ -1,8 +1,4 @@
-<<<<<<< HEAD
-from typing import Optional, Sequence, Union
-=======
-from typing import Dict, Optional, Union
->>>>>>> 0e60bb49
+from typing import Dict, Optional, Sequence, Union
 
 import numpy as np
 import pandas as pd
