--- conflicted
+++ resolved
@@ -57,25 +57,18 @@
             * `T`: Time between the first purchase and the end of the observation period
     model_config : dict, optional
         Dictionary of model prior parameters:
-<<<<<<< HEAD
+
             * `alpha`: Scale parameter for time between purchases; defaults to `Prior("Weibull", alpha=2, beta=10)`
             * `r`: Shape parameter for time between purchases; defaults to `Prior("Weibull", alpha=2, beta=1)`
             * `a`: Shape parameter of dropout process; defaults to `phi_purchase` * `kappa_purchase`
             * `b`: Shape parameter of dropout process; defaults to `1-phi_dropout` * `kappa_dropout`
             * `phi_dropout`: Nested prior for a and b priors; defaults to `Prior("Uniform", lower=0, upper=1)`
             * `kappa_dropout`: Nested prior for a and b priors; defaults to `Prior("Pareto", alpha=1, m=1)`
-=======
-            * `alpha_prior`: Scale parameter for time between purchases; defaults to `Prior("Weibull", alpha=2, beta=10)`
-            * `r_prior`: Shape parameter for time between purchases; defaults to `Prior("Weibull", alpha=2, beta=1)`
-            * `a_prior`: Shape parameter of dropout process; defaults to `phi_purchase_prior` * `kappa_purchase_prior`
-            * `b_prior`: Shape parameter of dropout process; defaults to `1-phi_dropout_prior` * `kappa_dropout_prior`
-            * `phi_dropout_prior`: Nested prior for a and b priors; defaults to `Prior("Uniform", lower=0, upper=1)`
-            * `kappa_dropout_prior`: Nested prior for a and b priors; defaults to `Prior("Pareto", alpha=1, m=1)`
-            * `purchase_covariates_prior`: Coefficients for purchase rate covariates; defaults to `Normal(0, 3)`
-            * `dropout_covariates_prior`: Coefficients for dropout covariates; defaults to `Normal.dist(0, 3)`
+            * `purchase_covariates`: Coefficients for purchase rate covariates; defaults to `Normal(0, 3)`
+            * `dropout_covariates`: Coefficients for dropout covariates; defaults to `Normal.dist(0, 3)`
             * `purchase_covariate_cols`: List containing column names of covariates for customer purchase rates.
             * `dropout_covariate_cols`: List containing column names of covariates for customer dropouts.
->>>>>>> abfb69cb
+
     sampler_config : dict, optional
         Dictionary of sampler parameters. Defaults to *None*.
 
@@ -194,21 +187,14 @@
     def default_model_config(self) -> ModelConfig:
         """Default model configuration."""
         return {
-<<<<<<< HEAD
             "alpha": Prior("Weibull", alpha=2, beta=10),
             "r": Prior("Weibull", alpha=2, beta=1),
             "phi_dropout": Prior("Uniform", lower=0, upper=1),
             "kappa_dropout": Prior("Pareto", alpha=1, m=1),
-=======
-            "alpha_prior": Prior("Weibull", alpha=2, beta=10),
-            "r_prior": Prior("Weibull", alpha=2, beta=1),
-            "phi_dropout_prior": Prior("Uniform", lower=0, upper=1),
-            "kappa_dropout_prior": Prior("Pareto", alpha=1, m=1),
-            "purchase_coefficient_prior": Prior("Normal", mu=0, sigma=1),
-            "dropout_coefficient_prior": Prior("Normal", mu=0, sigma=1),
+            "purchase_coefficient": Prior("Normal", mu=0, sigma=1),
+            "dropout_coefficient": Prior("Normal", mu=0, sigma=1),
             "purchase_covariate_cols": [],
             "dropout_covariate_cols": [],
->>>>>>> abfb69cb
         }
 
     def build_model(self) -> None:  # type: ignore[override]
@@ -221,26 +207,6 @@
         }
         with pm.Model(coords=coords) as self.model:
             # purchase rate priors
-<<<<<<< HEAD
-            alpha = self.model_config["alpha"].create_variable("alpha")
-            r = self.model_config["r"].create_variable("r")
-
-            # dropout priors
-            if "a" in self.model_config and "b" in self.model_config:
-                a = self.model_config["a"].create_variable("a")
-                b = self.model_config["b"].create_variable("b")
-            else:
-                # hierarchical pooling of dropout rate priors
-                phi_dropout = self.model_config["phi_dropout"].create_variable(
-                    "phi_dropout"
-                )
-                kappa_dropout = self.model_config["kappa_dropout"].create_variable(
-                    "kappa_dropout"
-                )
-
-                a = pm.Deterministic("a", phi_dropout * kappa_dropout)
-                b = pm.Deterministic("b", (1.0 - phi_dropout) * kappa_dropout)
-=======
             if self.purchase_covariate_cols:
                 purchase_data = pm.Data(
                     "purchase_data",
@@ -248,13 +214,13 @@
                     dims=["customer_id", "purchase_covariate"],
                 )
                 self.model_config[
-                    "purchase_coefficient_prior"
+                    "purchase_coefficient"
                 ].dims = "purchase_covariate"
                 purchase_coefficient_alpha = self.model_config[
-                    "purchase_coefficient_prior"
+                    "purchase_coefficient"
                 ].create_variable("purchase_coefficient_alpha")
 
-                alpha_scale = self.model_config["alpha_prior"].create_variable(
+                alpha_scale = self.model_config["alpha"].create_variable(
                     "alpha_scale"
                 )
                 alpha = pm.Deterministic(
@@ -268,10 +234,10 @@
                     dims="customer_id",
                 )
             else:
-                alpha = self.model_config["alpha_prior"].create_variable("alpha")
+                alpha = self.model_config["alpha"].create_variable("alpha")
 
             # dropout priors
-            if "a_prior" in self.model_config and "b_prior" in self.model_config:
+            if "a" in self.model_config and "b" in self.model_config:
                 if self.dropout_covariate_cols:
                     dropout_data = pm.Data(
                         "dropout_data",
@@ -280,17 +246,17 @@
                     )
 
                     self.model_config[
-                        "dropout_coefficient_prior"
+                        "dropout_coefficient"
                     ].dims = "dropout_covariate"
                     dropout_coefficient_a = self.model_config[
-                        "dropout_coefficient_prior"
+                        "dropout_coefficient"
                     ].create_variable("dropout_coefficient_a")
                     dropout_coefficient_b = self.model_config[
-                        "dropout_coefficient_prior"
+                        "dropout_coefficient"
                     ].create_variable("dropout_coefficient_b")
 
-                    a_scale = self.model_config["a_prior"].create_variable("a_scale")
-                    b_scale = self.model_config["b_prior"].create_variable("b_scale")
+                    a_scale = self.model_config["a"].create_variable("a_scale")
+                    b_scale = self.model_config["b"].create_variable("b_scale")
                     a = pm.Deterministic(
                         "a",
                         a_scale
@@ -304,8 +270,8 @@
                         dims="customer_id",
                     )
                 else:
-                    a = self.model_config["a_prior"].create_variable("a")
-                    b = self.model_config["b_prior"].create_variable("b")
+                    a = self.model_config["a"].create_variable("a")
+                    b = self.model_config["b"].create_variable("b")
             else:
                 # hierarchical pooling of dropout rate priors
                 if self.dropout_covariate_cols:
@@ -316,20 +282,20 @@
                     )
 
                     self.model_config[
-                        "dropout_coefficient_prior"
+                        "dropout_coefficient"
                     ].dims = "dropout_covariate"
                     dropout_coefficient_a = self.model_config[
-                        "dropout_coefficient_prior"
+                        "dropout_coefficient"
                     ].create_variable("dropout_coefficient_a")
                     dropout_coefficient_b = self.model_config[
-                        "dropout_coefficient_prior"
+                        "dropout_coefficient"
                     ].create_variable("dropout_coefficient_b")
 
                     phi_dropout = self.model_config[
-                        "phi_dropout_prior"
+                        "phi_dropout"
                     ].create_variable("phi_dropout")
                     kappa_dropout = self.model_config[
-                        "kappa_dropout_prior"
+                        "kappa_dropout"
                     ].create_variable("kappa_dropout")
 
                     a_scale = pm.Deterministic(
@@ -356,18 +322,17 @@
 
                 else:
                     phi_dropout = self.model_config[
-                        "phi_dropout_prior"
+                        "phi_dropout"
                     ].create_variable("phi_dropout")
                     kappa_dropout = self.model_config[
-                        "kappa_dropout_prior"
+                        "kappa_dropout"
                     ].create_variable("kappa_dropout")
 
                     a = pm.Deterministic("a", phi_dropout * kappa_dropout)
                     b = pm.Deterministic("b", (1.0 - phi_dropout) * kappa_dropout)
 
             # r remains unchanged with or without covariates
-            r = self.model_config["r_prior"].create_variable("r")
->>>>>>> abfb69cb
+            r = self.model_config["r"].create_variable("r")
 
             BetaGeoNBD(
                 name="recency_frequency",
