--- conflicted
+++ resolved
@@ -16,12 +16,8 @@
 import json
 import warnings
 from collections.abc import Sequence
-<<<<<<< HEAD
-from typing import cast
-=======
 from pathlib import Path
 from typing import Literal, cast
->>>>>>> e4c71432
 
 import arviz as az
 import pandas as pd
@@ -263,7 +259,6 @@
             )
 
     @classmethod
-<<<<<<< HEAD
     def idata_to_init_kwargs(cls, idata: az.InferenceData) -> dict:
         """Create the initialization kwargs from an InferenceData object."""
         return {
@@ -271,60 +266,6 @@
             "model_config": json.loads(idata.attrs["model_config"]),
             "sampler_config": json.loads(idata.attrs["sampler_config"]),
         }
-=======
-    def load(cls, fname: str):
-        """Create a ModelBuilder instance from a file.
-
-        Loads inference data for the model.
-
-        Parameters
-        ----------
-        fname : string
-            This denotes the name with path from where idata should be loaded from.
-
-        Returns
-        -------
-        Returns an instance of ModelBuilder.
-
-        Raises
-        ------
-        ValueError
-            If the inference data that is loaded doesn't match with the model.
-
-        Examples
-        --------
-        >>> class MyModel(ModelBuilder):
-        >>>     ...
-        >>> name = "./mymodel.nc"
-        >>> imported_model = MyModel.load(name)
-
-        """
-        filepath = Path(str(fname))
-        idata = from_netcdf(filepath)
-        return cls._build_with_idata(idata)
-
-    @classmethod
-    def _build_with_idata(cls, idata: az.InferenceData):
-        dataset = idata.fit_data.to_dataframe()
-        with warnings.catch_warnings():
-            warnings.filterwarnings(
-                "ignore",
-                category=DeprecationWarning,
-            )
-            model = cls(
-                dataset,
-                model_config=json.loads(idata.attrs["model_config"]),  # type: ignore
-                sampler_config=json.loads(idata.attrs["sampler_config"]),
-            )
-
-        model.idata = idata
-        model._rename_posterior_variables()
-
-        model.build_model()  # type: ignore
-        if model.id != idata.attrs["id"]:
-            raise ValueError(f"Inference data not compatible with {cls._model_type}")
-        return model
->>>>>>> e4c71432
 
     def _rename_posterior_variables(self):
         """Rename variables in the posterior group to remove the _prior suffix.
@@ -390,13 +331,4 @@
                 res = az.summary(self.fit_result, **kwargs, kind="stats")
             return res["mean"].rename("value")
         else:
-<<<<<<< HEAD
-            return az.summary(self.fit_result, **kwargs)
-=======
-            return az.summary(self.fit_result, **kwargs)
-
-    @property
-    def output_var(self):
-        """Output variable of the model."""
-        pass
->>>>>>> e4c71432
+            return az.summary(self.fit_result, **kwargs)