--- conflicted
+++ resolved
@@ -72,14 +72,11 @@
             if required_col in must_be_unique:
                 if data[required_col].nunique() != n:
                     raise ValueError(f"Column {required_col} has duplicate entries")
-<<<<<<< HEAD
-=======
             if required_col in must_be_homogenous:
                 if data[required_col].nunique() != 1:
                     raise ValueError(
                         f"Column {required_col} has  non-homogeneous entries"
                     )
->>>>>>> a8bb7816
 
     def __repr__(self) -> str:
         """Representation of the model."""
