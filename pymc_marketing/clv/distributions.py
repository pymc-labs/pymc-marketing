#   Copyright 2022 - 2025 The PyMC Labs Developers
#
#   Licensed under the Apache License, Version 2.0 (the "License");
#   you may not use this file except in compliance with the License.
#   You may obtain a copy of the License at
#
#       http://www.apache.org/licenses/LICENSE-2.0
#
#   Unless required by applicable law or agreed to in writing, software
#   distributed under the License is distributed on an "AS IS" BASIS,
#   WITHOUT WARRANTIES OR CONDITIONS OF ANY KIND, either express or implied.
#   See the License for the specific language governing permissions and
#   limitations under the License.
"""Distributions for the CLV module."""

from functools import reduce

import numpy as np
import pytensor.tensor as pt
from pymc.distributions.continuous import PositiveContinuous
from pymc.distributions.dist_math import betaln, check_parameters
from pymc.distributions.distribution import Discrete
from pytensor import scan
from pytensor.graph import vectorize_graph
from pytensor.tensor.random.op import RandomVariable

__all__ = [
    "BetaGeoBetaBinom",
    "BetaGeoNBD",
    "ContContract",
    "ContNonContract",
    "ModifiedBetaGeoNBD",
    "ParetoNBD",
]


class ContNonContractRV(RandomVariable):
    name = "continuous_non_contractual"
    signature = "(),(),()->(2)"
    dtype = "floatX"
    _print_name = ("ContNonContract", "\\operatorname{ContNonContract}")

    def __call__(self, lam, p, T, size=None, **kwargs):
        return super().__call__(lam, p, T, size=size, **kwargs)

    @classmethod
    def rng_fn(cls, rng, lam, p, T, size):
        if size is None:
            size = np.broadcast_shapes(lam.shape, p.shape, T.shape)

        lam = np.broadcast_to(lam, size)
        p = np.broadcast_to(p, size)
        T = np.broadcast_to(T, size)

        x_1 = rng.poisson(lam * T)
        x_2 = rng.geometric(p)
        x = np.minimum(x_1, x_2)

        nzp = x == 0  # nzp = non-zero purchases

        if x.shape == ():
            if nzp:
                return np.array([0, 0])
            else:
                return np.array([rng.beta(x, np.maximum(x_1 + 1 - x_2, 1)) * T, x])

        x[nzp] = 1.0  # temporary to avoid errors in rng.beta below
        t_x = rng.beta(x, np.maximum(x_1 + 1 - x_2, 1)) * T

        x[nzp] = 0.0
        t_x[nzp] = 0.0

        return np.stack([t_x, x], axis=-1)


continuous_non_contractual = ContNonContractRV()


class ContNonContract(PositiveContinuous):
    r"""Individual-level model for the customer lifetime value.

    See equation (3) from Fader et al. (2005) [1]_.

    .. math::

        f(\lambda, p | x, t_1, \dots, t_x, T)
        = f(\lambda, p | t_x, T) = (1 - p)^x \lambda^x \exp(-\lambda T)
          + \delta_{x > 0} p (1 - p)^{x-1} \lambda^x \exp(-\lambda t_x)

    ========  ===============================================
    Support   :math:`t_j > 0` for :math:`j = 1, \dots, x`
    Mean      :math:`\mathbb{E}[X(t) | \lambda, p] = \frac{1}{p} - \frac{1}{p}\exp\left(-\lambda p \min(t, T)\right)`
    ========  ===============================================

    References
    ----------
    .. [1] Fader, Peter S., Bruce GS Hardie, and Ka Lok Lee. "“Counting your customers”
           the easy way: An alternative to the Pareto/NBD model." Marketing science
           24.2 (2005): 275-284.

    """

    rv_op = continuous_non_contractual

    @classmethod
    def dist(cls, lam, p, T, **kwargs):
        """Get the distribution from the parameters."""
        return super().dist([lam, p, T], **kwargs)

    def logp(value, lam, p, T):
        """Log-likelihood of the distribution."""
        t_x = value[..., 0]
        x = value[..., 1]

        zero_observations = pt.eq(x, 0)

        A = x * pt.log(1 - p) + x * pt.log(lam) - lam * T
        B = pt.log(p) + (x - 1) * pt.log(1 - p) + x * pt.log(lam) - lam * t_x

        logp = pt.switch(
            zero_observations,
            A,
            pt.logaddexp(A, B),
        )

        logp = pt.switch(
            reduce(
                pt.bitwise_or,
                [
                    pt.and_(pt.ge(t_x, 0), zero_observations),
                    pt.lt(t_x, 0),
                    pt.lt(x, 0),
                    pt.gt(t_x, T),
                ],
            ),
            -np.inf,
            logp,
        )

        return check_parameters(
            logp,
            lam > 0,
            0 <= p,
            p <= 1,
            msg="lam > 0, 0 <= p <= 1",
        )


class ContContractRV(RandomVariable):
    name = "continuous_contractual"
    signature = "(),(),()->(3)"
    dtype = "floatX"
    _print_name = ("ContinuousContractual", "\\operatorname{ContinuousContractual}")

    def __call__(self, lam, p, T, size=None, **kwargs):
        return super().__call__(lam, p, T, size=size, **kwargs)

    @classmethod
    def rng_fn(cls, rng, lam, p, T, size):
        if size is None:
            size = np.broadcast_shapes(lam.shape, p.shape, T.shape)

        lam = np.broadcast_to(lam, size)
        p = np.broadcast_to(p, size)
        T = np.broadcast_to(T, size)

        x_1 = rng.poisson(lam * T)
        x_2 = rng.geometric(p)
        x = np.minimum(x_1, x_2)

        nzp = x == 0  # nzp = non-zero purchases

        if x.shape == ():
            if nzp:
                return np.array([0, 0, float(x_1 > x_2)])
            else:
                return np.array(
                    [rng.beta(x, np.maximum(x_1 + 1 - x_2, 1)) * T, x, float(x_1 > x_2)]
                )

        x[nzp] = 1.0  # temporary to avoid errors in rng.beta below
        t_x = rng.beta(x, np.maximum(x_1 + 1 - x_2, 1)) * T

        x[nzp] = 0.0
        t_x[nzp] = 0.0

        return np.stack([t_x, x, (x_1 > x_2).astype(float)], axis=-1)

    def _supp_shape_from_params(*args, **kwargs):
        return (3,)


continuous_contractual = ContContractRV()


class ContContract(PositiveContinuous):
    r"""Distribution class of a continuous contractual data-generating process.

    That is where purchases can occur at any time point (continuous) and churning/dropping
    out is explicit (contractual).

    .. math::

        f(\lambda, p | d, x, t_1, \dots, t_x, T)
        = f(\lambda, p | t_x, T) = (1 - p)^{x-1} \lambda^x \exp(-\lambda t_x)
        p^d \left\{(1-p)\exp(-\lambda*(T - t_x))\right\}^{1 - d}

    ========  ===============================================
    Support   :math:`t_j > 0` for :math:`j = 1, \dots, x`
    Mean      :math:`\mathbb{E}[X(t) | \lambda, p, d] = \frac{1}{p} - \frac{1}{p}\exp\left(-\lambda p \min(t, T)\right)`
    ========  ===============================================

    """

    rv_op = continuous_contractual

    @classmethod
    def dist(cls, lam, p, T, **kwargs):
        """Get the distribution from the parameters."""
        return super().dist([lam, p, T], **kwargs)

    def logp(value, lam, p, T):
        """Log-likelihood of the distribution."""
        t_x = value[..., 0]
        x = value[..., 1]
        churn = value[..., 2]

        zero_observations = pt.eq(x, 0)

        logp = (x - 1) * pt.log(1 - p) + x * pt.log(lam) - lam * t_x
        logp += churn * pt.log(p) + (1 - churn) * (pt.log(1 - p) - lam * (T - t_x))

        logp = pt.switch(
            zero_observations,
            -lam * T,
            logp,
        )

        logp = pt.switch(
            reduce(
                pt.bitwise_or,
                [
                    zero_observations,
                    pt.lt(t_x, 0),
                    pt.lt(x, 0),
                    pt.gt(t_x, T),
                    pt.bitwise_not(pt.bitwise_or(pt.eq(churn, 0), pt.eq(churn, 1))),
                ],
            ),
            -np.inf,
            logp,
        )

        return check_parameters(
            logp,
            lam > 0,
            0 <= p,
            p <= 1,
            pt.all(0 < T),
            msg="lam > 0, 0 <= p <= 1",
        )


class ParetoNBDRV(RandomVariable):
    name = "pareto_nbd"
    signature = "(),(),(),(),()->(2)"
    dtype = "floatX"
    _print_name = ("ParetoNBD", "\\operatorname{ParetoNBD}")

    def __call__(self, r, alpha, s, beta, T, size=None, **kwargs):
        return super().__call__(r, alpha, s, beta, T, size=size, **kwargs)

    @classmethod
    def rng_fn(cls, rng, r, alpha, s, beta, T, size):
        if size is None:
            size = np.broadcast_shapes(
                r.shape, alpha.shape, s.shape, beta.shape, T.shape
            )

        r = np.broadcast_to(r, size)
        alpha = np.broadcast_to(alpha, size)
        s = np.broadcast_to(s, size)
        beta = np.broadcast_to(beta, size)
        T = np.broadcast_to(T, size)

        output = np.zeros(shape=size + (2,))  # noqa:RUF005

        lam = rng.gamma(shape=r, scale=1 / alpha, size=size)
        mu = rng.gamma(shape=s, scale=1 / beta, size=size)

        def sim_data(lam, mu, T):
            t = 0
            n = 0

            dropout_time = rng.exponential(scale=1 / mu)
            wait = rng.exponential(scale=1 / lam)

            final_t = min(dropout_time, T)
            while (t + wait) < final_t:
                t += wait
                n += 1
                wait = rng.exponential(scale=1 / lam)

            return np.array(
                [
                    t,
                    n,
                ],
            )

        for index in np.ndindex(*size):
            output[index] = sim_data(lam[index], mu[index], T[index])

        return output


pareto_nbd = ParetoNBDRV()


class ParetoNBD(PositiveContinuous):
    r"""Population-level distribution class for a continuous, non-contractual, Pareto/NBD process.

    It is based on Schmittlein, et al. in [2]_.

    The likelihood function is derived from equations (22) and (23) of [3]_, with terms
    rearranged for numerical stability.

    The modified expression is provided below:

    .. math::

        \begin{align}
        \text{if }\alpha > \beta: \\
        \\
        \mathbb{L}(r, \alpha, s, \beta | x, t_x, T) &=
        \frac{\Gamma(r+x)\alpha^r\beta}{\Gamma(r)+(\alpha +t_x)^{r+s+x}}
        [(\frac{s}{r+s+x})_2F_1(r+s+x,s+1;r+s+x+1;\frac{\alpha-\beta}{\alpha+t_x}) \\
        &+ (\frac{r+x}{r+s+x})
        \frac{_2F_1(r+s+x,s;r+s+x+1;\frac{\alpha-\beta}{\alpha+T})(\alpha +t_x)^{r+s+x}}
        {(\alpha +T)^{r+s+x}}] \\
        \\
        \text{if }\beta >= \alpha: \\
        \\
        \mathbb{L}(r, \alpha, s, \beta | x, t_x, T) &=
        \frac{\Gamma(r+x)\alpha^r\beta}{\Gamma(r)+(\beta +t_x)^{r+s+x}}
        [(\frac{s}{r+s+x})_2F_1(r+s+x,r+x;r+s+x+1;\frac{\beta-\alpha}{\beta+t_x}) \\
        &+ (\frac{r+x}{r+s+x})
        \frac{_2F_1(r+s+x,r+x+1;r+s+x+1;\frac{\beta-\alpha}{\beta+T})(\beta +t_x)^{r+s+x}}
        {(\beta +T)^{r+s+x}}]
        \end{align}

    ========  ===============================================
    Support   :math:`t_j >= 0` for :math:`j = 1, \dots, x`
    Mean      :math:`\mathbb{E}[X(t) | r, \alpha, s, \beta] = \frac{r\beta}{\alpha(s-1)}[1-(\frac{\beta}{\beta + t})^{s-1}]`
    ========  ===============================================

    References
    ----------
    .. [2] David C. Schmittlein, Donald G. Morrison and Richard Colombo.
           "Counting Your Customers: Who Are They and What Will They Do Next."
           Management Science,Vol. 33, No. 1 (Jan., 1987), pp. 1-24.

    .. [3] Fader, Peter & G. S. Hardie, Bruce (2005).
           "A Note on Deriving the Pareto/NBD Model and Related Expressions."
           http://brucehardie.com/notes/009/pareto_nbd_derivations_2005-11-05.pdf

    """  # noqa: E501

    rv_op = pareto_nbd

    @classmethod
    def dist(cls, r, alpha, s, beta, T, **kwargs):
        """Get the distribution from the parameters."""
        return super().dist([r, alpha, s, beta, T], **kwargs)

    def logp(value, r, alpha, s, beta, T):
        """Log-likelihood of the distribution."""
        t_x = value[..., 0]
        x = value[..., 1]

        rsx = r + s + x
        rx = r + x

        cond = alpha >= beta
        larger_param = pt.switch(cond, alpha, beta)
        smaller_param = pt.switch(cond, beta, alpha)
        param_diff = larger_param - smaller_param
        hyp2f1_t1_2nd_param = pt.switch(cond, s + 1, rx)
        hyp2f1_t2_2nd_param = pt.switch(cond, s, rx + 1)

        # This term is factored out of the denominator of hyp2f_t1 for numerical stability
        refactored = rsx * pt.log(larger_param + t_x)

        hyp2f1_t1 = pt.log(
            pt.hyp2f1(
                rsx, hyp2f1_t1_2nd_param, rsx + 1, param_diff / (larger_param + t_x)
            )
        )
        hyp2f1_t2 = (
            pt.log(
                pt.hyp2f1(
                    rsx, hyp2f1_t2_2nd_param, rsx + 1, param_diff / (larger_param + T)
                )
            )
            - rsx * pt.log(larger_param + T)
            + refactored
        )

        A1 = (
            pt.gammaln(rx)
            - pt.gammaln(r)
            + r * pt.log(alpha)
            + s * pt.log(beta)
            - refactored
        )
        A2 = pt.log(s) - pt.log(rsx) + hyp2f1_t1
        A3 = pt.log(rx) - pt.log(rsx) + hyp2f1_t2

        logp = A1 + pt.logaddexp(A2, A3)

        logp = pt.switch(
            pt.or_(
                pt.or_(
                    pt.lt(t_x, 0),
                    pt.lt(x, 0),
                ),
                pt.gt(t_x, T),
            ),
            -np.inf,
            logp,
        )

        return check_parameters(
            logp,
            r > 0,
            alpha > 0,
            s > 0,
            beta > 0,
            msg="r > 0, alpha > 0, s > 0, beta > 0",
        )


class BetaGeoBetaBinomRV(RandomVariable):
    name = "beta_geo_beta_binom"
    signature = "(),(),(),(),()->(2)"
    dtype = "floatX"
    _print_name = ("BetaGeoBetaBinom", "\\operatorname{BetaGeoBetaBinom}")

    def __call__(self, alpha, beta, gamma, delta, T, size=None, **kwargs):
        return super().__call__(alpha, beta, gamma, delta, T, size=size, **kwargs)

    @classmethod
    def rng_fn(cls, rng, alpha, beta, gamma, delta, T, size) -> np.ndarray:
        if size is None:
            size = np.broadcast_shapes(
                alpha.shape, beta.shape, gamma.shape, delta.shape, T.shape
            )

        alpha = np.broadcast_to(alpha, size)
        beta = np.broadcast_to(beta, size)
        gamma = np.broadcast_to(gamma, size)
        delta = np.broadcast_to(delta, size)
        T = np.broadcast_to(T, size)

        output = np.zeros(shape=(*size, 2))

        purchase_prob = rng.beta(a=alpha, b=beta, size=size)
        churn_prob = rng.beta(a=delta, b=gamma, size=size)

        def sim_data(purchase_prob, churn_prob, T):
            t_x = 0
            x = 0
            active = True
            recency = 0

            while t_x <= T and active:
                t_x += 1
                active = rng.binomial(1, churn_prob)
                purchase = rng.binomial(1, purchase_prob)
                if active and purchase:
                    recency = t_x
                    x += 1
            return np.array(
                [
                    recency if x > 0 else T,
                    x,
                ],
            )

        for index in np.ndindex(*size):
            output[index] = sim_data(purchase_prob[index], churn_prob[index], T[index])

        return output


beta_geo_beta_binom = BetaGeoBetaBinomRV()


class BetaGeoBetaBinom(Discrete):
    r"""Population-level distribution class for a discrete, non-contractual, Beta-Geometric/Beta-Binomial process.

    It is based on equation(5) from Fader, et al. in [1]_.

    .. math::

        \mathbb{L}(\alpha, \beta, \gamma, \delta  | x, t_x, n) &=
        \frac{B(\alpha+x,\beta+n-x)}{B(\alpha,\beta)}
        \frac{B(\gamma,\delta+n)}{B(\gamma,\delta)} \\
        &+ \sum_{i=0}^{n-t_x-1}\frac{B(\alpha+x,\beta+t_x-x+i)}{B(\alpha,\beta)} \\
        &\cdot \frac{B(\gamma+1,\delta+t_x+i)}{B(\gamma,\delta)}

    ========  ===============================================
    Support   :math:`t_j >= 0` for :math:`j = 1, \dots,x`
    Mean      :math:`\mathbb{E}[X(n) | \alpha, \beta, \gamma, \delta] =  (\frac{\alpha}{\alpha+\beta})(\frac{\delta}{\gamma-1}) \cdot{1-\frac{\Gamma(\gamma+\delta)}{\Gamma(\gamma+\delta+n)}\frac{\Gamma(1+\delta+n)}{\Gamma(1+ \delta)}}`
    ========  ===============================================

    References
    ----------
    .. [1] Fader, Peter S., Bruce G.S. Hardie, and Jen Shang (2010),
       "Customer-Base Analysis in a Discrete-Time Noncontractual Setting,"
       Marketing Science, 29 (6), 1086-1108. https://www.brucehardie.com/papers/020/fader_et_al_mksc_10.pdf

    """  # noqa: E501

    rv_op = beta_geo_beta_binom

    @classmethod
    def dist(cls, alpha, beta, gamma, delta, T, **kwargs):
        """Get the distribution from the parameters."""
        return super().dist([alpha, beta, gamma, delta, T], **kwargs)

    def logp(value, alpha, beta, gamma, delta, T):
        """Log-likelihood of the distribution."""
        t_x = pt.atleast_1d(value[..., 0])
        x = pt.atleast_1d(value[..., 1])

        for param in (t_x, x, alpha, beta, gamma, delta, T):
            if param.type.ndim > 1:
                raise NotImplementedError(
                    f"BetaGeoBetaBinom logp only implemented for vector parameters, got ndim={param.type.ndim}"
                )

        # Broadcast all the parameters so they are sequences.
        # Potentially inefficient, but otherwise ugly logic needed to unpack arguments in the scan function,
        # since sequences always precede non-sequences.
        t_x, alpha, beta, gamma, delta, T = pt.broadcast_arrays(
            t_x, alpha, beta, gamma, delta, T
        )

        def logp_customer_died(t_x_i, x_i, alpha_i, beta_i, gamma_i, delta_i, T_i):
            i = pt.scalar("i", dtype=int)
            died = pt.lt(t_x_i + i, T_i)

            unnorm_logprob_customer_died_at_tx_plus_i = betaln(
                alpha_i + x_i, beta_i + t_x_i - x_i + i
            ) + betaln(gamma_i + died, delta_i + t_x_i + i)

            # Maximum prevents invalid T - t_x values from crashing logp
            i_vec = pt.arange(pt.maximum(T_i - t_x_i, 0) + 1)
            unnorm_logprob_customer_died_at_tx_plus_i_vec = vectorize_graph(
                unnorm_logprob_customer_died_at_tx_plus_i, replace={i: i_vec}
            )

            return pt.logsumexp(unnorm_logprob_customer_died_at_tx_plus_i_vec)

        unnorm_logp, _ = scan(
            fn=logp_customer_died,
            outputs_info=[None],
            sequences=[t_x, x, alpha, beta, gamma, delta, T],
        )

        logp = unnorm_logp - betaln(alpha, beta) - betaln(gamma, delta)

        logp = pt.switch(
            pt.or_(
                pt.or_(
                    pt.lt(t_x, 0),
                    pt.lt(x, 0),
                ),
                pt.gt(t_x, T),
            ),
            -np.inf,
            logp,
        )

        if value.ndim == 1:
            logp = pt.specify_shape(logp, 1).squeeze(0)

        return check_parameters(
            logp,
            alpha > 0,
            beta > 0,
            gamma > 0,
            delta > 0,
            msg="alpha > 0, beta > 0, gamma > 0, delta > 0",
        )


class BetaGeoNBDRV(RandomVariable):
    name = "bg_nbd"
    signature = "(),(),(),(),()->(2)"

    dtype = "floatX"
    _print_name = ("BetaGeoNBD", "\\operatorname{BetaGeoNBD}")

    def __call__(self, a, b, r, alpha, T, size=None, **kwargs):
        return super().__call__(a, b, r, alpha, T, size=size, **kwargs)

    @classmethod
    def rng_fn(cls, rng, a, b, r, alpha, T, size):
        if size is None:
            size = np.broadcast_shapes(a.shape, b.shape, r.shape, alpha.shape, T.shape)

        a = np.asarray(a)
        b = np.asarray(b)
        r = np.asarray(r)
        alpha = np.asarray(alpha)
        T = np.asarray(T)

        if size == ():
            size = np.broadcast_shapes(a.shape, b.shape, r.shape, alpha.shape, T.shape)

        a = np.broadcast_to(a, size)
        b = np.broadcast_to(b, size)
        r = np.broadcast_to(r, size)
        alpha = np.broadcast_to(alpha, size)
        T = np.broadcast_to(T, size)

        output = np.zeros(shape=size + (2,))  # noqa:RUF005

        lam = rng.gamma(shape=r, scale=1 / alpha, size=size)
        p = rng.beta(a=a, b=b, size=size)

        def sim_data(lam, p, T):
            t = 0  # recency
            n = 0  # frequency

            churn = 0  # BG/NBD assumes all non-repeat customers are active
            wait = rng.exponential(scale=1 / lam)

            while t + wait < T and not churn:
                churn = rng.random() < p
                n += 1
                t += wait
                wait = rng.exponential(scale=1 / lam)

            return np.array([t, n])

        for index in np.ndindex(*size):
            output[index] = sim_data(lam[index], p[index], T[index])

        return output


bg_nbd = BetaGeoNBDRV()


class BetaGeoNBD(PositiveContinuous):
    r"""Population-level distribution class for a discrete, non-contractual, Beta-Geometric/Negative-Binomial process.

    Based on Fader, et al. in [1]_, [2]_ and enhancements for numerical stability in [3]_.

    .. math::

        \mathbb{LL}(r, \alpha, a, b  | x, t_x, T) =
        D_1 + D_2 + \ln(C_3 + \delta_{x>0} C_4) \text{, where:} \\
        \begin{align}
        D_1 &= \ln \left[ \Gamma(r+x) \right] - \ln \left[ \Gamma(r) \right] + \ln \left[ \Gamma(a+b) \right] + \ln \left[ \Gamma(b+x) \right] \\
        D_2 &= r \ln(\alpha) - (r+x) \ln(\alpha + t_x) \\
        C_3 &= \left(\frac{\alpha + t_x}{\alpha + T} \right)^{r+x} \\
        C_4 &= \left(\frac{a}{b+x-1} \right) \\
        \end{align}

    ========  ===============================================
    Support   :math:`t_j >= 0` for :math:`j = 1, \dots,x`
    Mean      :math:`\mathbb{E}[X(n) | r, \alpha, a, b] = \frac{a+b-1}{a-1} \left[ 1 - \left(\frac{\alpha}{\alpha + T}\right)^r {_2}{F}{_1}(r,b;a+b-1;\frac{t}{\alpha + t}) \right]`
    ========  ===============================================

    References
    ----------
    .. [1] Fader, Peter S., Bruce G.S. Hardie, and Jen Shang (2010),
       "Counting Your Customers" the Easy Way: An Alternative to the Pareto/NBD Model
       Marketing Science, 24 (Spring), 275-284

    .. [2] Implementing the BG/NBD Model for Customer Base Analysis in Excel http://brucehardie.com/notes/004/bgnbd_spreadsheet_note.pdf
    .. [3] Overcoming the BG/NBD Model's #NUM! Error Problem https://brucehardie.com/notes/027/bgnbd_num_error.pdf

    """  # noqa: E501

    rv_op = bg_nbd

    @classmethod
    def dist(cls, a, b, r, alpha, T, **kwargs):
        """Get the distribution from the parameters."""
        return super().dist([a, b, r, alpha, T], **kwargs)

    def logp(value, a, b, r, alpha, T):
        """Log-likelihood of the distribution."""
        t_x = pt.atleast_1d(value[..., 0])
        x = pt.atleast_1d(value[..., 1])

        for param in (t_x, x, a, b, r, alpha, T):
            if param.type.ndim > 1:
                raise NotImplementedError(
                    f"BetaGeoNBD logp only implemented for vector parameters, got ndim={param.type.ndim}"
                )

        x_non_zero = x > 0

        d1 = (
            pt.gammaln(r + x)
            - pt.gammaln(r)
            + pt.gammaln(a + b)
            + pt.gammaln(b + x)
            - pt.gammaln(b)
            - pt.gammaln(a + b + x)
        )

        d2 = r * pt.log(alpha) - (r + x) * pt.log(alpha + t_x)
        c3 = ((alpha + t_x) / (alpha + T)) ** (r + x)
        c4 = a / (b + x - 1)

        logp = d1 + d2 + pt.log(c3 + pt.switch(x_non_zero, c4, 0))

        logp = pt.switch(
            pt.or_(
                pt.or_(
                    pt.lt(t_x, 0),
                    pt.lt(x, 0),
                ),
                pt.gt(t_x, T),
            ),
            -np.inf,
            logp,
        )

        return check_parameters(
            logp,
            a > 0,
            b > 0,
            alpha > 0,
            r > 0,
            msg="a > 0, b > 0, alpha > 0, r > 0",
        )


class ModifiedBetaGeoNBDRV(RandomVariable):
    name = "mbg_nbd"
    signature = "(),(),(),(),()->(2)"

    dtype = "floatX"
    _print_name = ("ModifiedBetaGeoNBD", "\\operatorname{ModifiedBetaGeoNBD}")

    def __call__(self, a, b, r, alpha, T, size=None, **kwargs):
        return super().__call__(a, b, r, alpha, T, size=size, **kwargs)

    @classmethod
    def rng_fn(cls, rng, a, b, r, alpha, T, size):
        if size is None:
            size = np.broadcast_shapes(a.shape, b.shape, r.shape, alpha.shape, T.shape)

        a = np.asarray(a)
        b = np.asarray(b)
        r = np.asarray(r)
        alpha = np.asarray(alpha)
        T = np.asarray(T)

        if size == ():
            size = np.broadcast_shapes(a.shape, b.shape, r.shape, alpha.shape, T.shape)

        a = np.broadcast_to(a, size)
        b = np.broadcast_to(b, size)
        r = np.broadcast_to(r, size)
        alpha = np.broadcast_to(alpha, size)
        T = np.broadcast_to(T, size)

        output = np.zeros(shape=size + (2,))  # noqa:RUF005

        lam = rng.gamma(shape=r, scale=1 / alpha, size=size)
        p = rng.beta(a=a, b=b, size=size)

        def sim_data(lam, p, T):
            t = 0  # recency
            n = 0  # frequency

            churn = (
                rng.random() < p
            )  # MBG/NBD customer active with probability p at time 0
<<<<<<< HEAD

=======
>>>>>>> 15793e2e
            wait = rng.exponential(scale=1 / lam)

            while t + wait < T and not churn:
                churn = rng.random() < p
                n += 1
                t += wait
                wait = rng.exponential(scale=1 / lam)

            return np.array([t, n])

        for index in np.ndindex(*size):
            output[index] = sim_data(lam[index], p[index], T[index])

        return output


mbg_nbd = ModifiedBetaGeoNBDRV()


class ModifiedBetaGeoNBD(PositiveContinuous):
    r"""Population-level distribution for a discrete, non-contractual Modified-Beta-Geometric/Negative-Binomial process.

    In MBG/NBD, a customer may drop out at time zero. This is in contrast with the BG/NBD model,
    which assumes all non-repeat customers are still active.
    Based on Batislam, et al. in [1]_, and Wagner & Hopper in [2]_ .

    .. math::
        \mathbb{LL}(a, b, \alpha, r | x, t_x, T) = \ln \left[
        A_1 * A_2 * (A_3 + \delta_{x>0} A_4) \right] \text{, where:} \\
        \begin{align}
        A_1 &= \frac{\Gamma(r+x) \alpha^r)}{\Gamma(x)} \\
        A_2 &= \frac{\Gamma(a+b) \Gamma(b+x+1)}{\Gamma(b) \Gamma(a+b+x+1)} \\
        A_3 &= \left( \frac{1}{\alpha + T} \right)^(r+x) \\
        A_4 &= \left( \frac{a}{b+x} \right) \left( \frac{1}{\alpha + t_x} \right)^(r+x) \\
        \end{align}
    ========  ===============================================
    Support   :math:`t_j >= 0` for :math:`j = 1, \dots,x`
    Mean      :math:`\mathbb{E}[X(n) | r, \alpha, a, b] = \frac{a+b-1}{a-1} \left[ 1 - \left(\frac{\alpha}{\alpha + T}\right)^r {_2}{F}{_1}(r,b;a+b-1;\frac{t}{\alpha + t}) \right]`
    ========  ===============================================

    References
    ----------
    .. [1] Batislam, E.P., M. Denizel, A. Filiztekin (2007),
       "Empirical validation and comparison of models for customer base
       analysis,"
       International Journal of Research in Marketing, 24 (3), 201-209.
    .. [2] Wagner, U. and Hoppe D. (2008), "Erratum on the MBG/NBD Model,"
       International Journal of Research in Marketing, 25 (3), 225-226.
    """  # noqa: E501

    rv_op = mbg_nbd

    @classmethod
    def dist(cls, a, b, r, alpha, T, **kwargs):
        """Get the distribution from the parameters."""
        return super().dist([a, b, r, alpha, T], **kwargs)

    def logp(value, a, b, r, alpha, T):
        """Log-likelihood of the distribution."""
        t_x = pt.atleast_1d(value[..., 0])
        x = pt.atleast_1d(value[..., 1])

        for param in (t_x, x, a, b, r, alpha, T):
            if param.type.ndim > 1:
                raise NotImplementedError(
                    f"ModifiedBetaGeoNBD logp only implemented for vector parameters, got ndim={param.type.ndim}"
                )

        a1 = pt.gammaln(r + x) - pt.gammaln(r) + r * pt.log(alpha)
        a2 = (
            pt.gammaln(a + b)
            + pt.gammaln(b + x + 1)
            - pt.gammaln(b)
            - pt.gammaln(a + b + x + 1)
        )
        a3 = -(r + x) * pt.log(alpha + T)
        a4 = (
            pt.log(a)
            - pt.log(b + x)
            + (r + x) * (pt.log(alpha + T) - pt.log(alpha + t_x))
        )

        logp = a1 + a2 + a3 + pt.logaddexp(a4, 0)

        logp = pt.switch(
            pt.or_(
                pt.or_(
                    pt.lt(t_x, 0),
                    pt.lt(x, 0),
                ),
                pt.gt(t_x, T),
            ),
            -np.inf,
            logp,
        )

        return check_parameters(
            logp,
            a > 0,
            b > 0,
            alpha > 0,
            r > 0,
            msg="a > 0, b > 0, alpha > 0, r > 0",
        )<|MERGE_RESOLUTION|>--- conflicted
+++ resolved
@@ -786,10 +786,6 @@
             churn = (
                 rng.random() < p
             )  # MBG/NBD customer active with probability p at time 0
-<<<<<<< HEAD
-
-=======
->>>>>>> 15793e2e
             wait = rng.exponential(scale=1 / lam)
 
             while t + wait < T and not churn:
