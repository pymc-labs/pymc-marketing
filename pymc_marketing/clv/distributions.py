--- conflicted
+++ resolved
@@ -804,18 +804,12 @@
 
 
 class ModifiedBetaGeoNBD(PositiveContinuous):
-<<<<<<< HEAD
-    r"""Population-level distribution for the Modified-Beta-Geometric/Negative-Binomial process.
-
-    Discrete, non-contractual distribution based on Batislam et al. in [1]_, and Wagner et al. in [2]_ .
-=======
     r"""Population-level distribution for a discrete, non-contractual Modified-Beta-Geometric/Negative-Binomial process.
 
     In MBG/NBD, a customer may drop out at time zero. This is in contrast with the BG/NBD model,
     which assumes all non-repeat customers are still active.
     Based on Batislam, et al. in [1]_, and Wagner & Hopper in [2]_ .
 
->>>>>>> 10f34c5f
     .. math::
         \mathbb{LL}(a, b, \alpha, r | x, t_x, T) = \ln \left[
         A_1 * A_2 * (A_3 + \delta_{x>0} A_4) \right] \text{, where:} \\
