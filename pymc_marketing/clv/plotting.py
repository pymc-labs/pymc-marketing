<<<<<<< HEAD
from typing import Optional, Sequence
=======
from typing import Optional
>>>>>>> 601fca82

import matplotlib.pyplot as plt
import numpy as np
import pandas as pd
from matplotlib.lines import Line2D

__all__ = [
    "plot_customer_exposure",
    "plot_frequency_recency_matrix",
    "plot_probability_alive_matrix",
]


def plot_customer_exposure(
    df: pd.DataFrame,
    linewidth: Optional[float] = None,
    size: Optional[float] = None,
    labels: Optional[Sequence[str]] = None,
    colors: Optional[Sequence[str]] = None,
    padding: float = 0.25,
    ax: Optional[plt.Axes] = None,
) -> plt.Axes:
    """Plot the recency and T of DataFrame of customers.

    Plots customers as horizontal lines with markers representing their recency and T starting.
    Order is the same as the DataFrame and plotted from the bottom up.

    The lines are colored by recency and T.

    Parameters
    ----------
    df : pd.DataFrame
        A DataFrame with columns "recency" and "T" representing the recency and age of customers.
    linewidth : float, optional
        The width of the horizontal lines in the plot.
    size : float, optional
        The size of the markers in the plot.
    labels : Sequence[str], optional
        A sequence of labels for the legend. Default is ["Recency", "T"].
    colors : Sequence[str], optional
        A sequence of colors for the legend. Default is ["C0", "C1"].
    padding : float, optional
        The padding around the plot. Default is 0.25.
    ax : plt.Axes, optional
        A matplotlib axes instance to plot on. If None, a new figure and axes is created.

    Returns
    -------
    plt.Axes
        The matplotlib axes instance.

    Examples
    --------
    Plot customer exposure

    .. code-block:: python

        df = pd.DataFrame({
            "recency": [0, 1, 2, 3, 4],
            "T": [5, 5, 5, 5, 5]
        })

        plot_customer_exposure(df)

    Plot customer exposure ordered by recency and T

    .. code-block:: python

        (
            df
            .sort_values(["recency", "T"])
            .pipe(plot_customer_exposure)
        )

    Plot exposure for only those with time until last purchase is less than 3

    .. code-block:: python

        (
            df
            .query("T - recency < 3")
            .pipe(plot_customer_exposure)
        )

    """
    if ax is None:
        ax = plt.gca()

    n = len(df)
    customer_idx = np.arange(1, n + 1)

    recency = df["recency"].to_numpy()
    T = df["T"].to_numpy()

    if colors is None:
        recency_color, T_color = ["C0", "C1"]
    else:
        recency_color, T_color = colors

    ax.hlines(
        y=customer_idx, xmin=0, xmax=recency, linewidth=linewidth, color=recency_color
    )
    ax.hlines(y=customer_idx, xmin=recency, xmax=T, linewidth=linewidth, color=T_color)

    ax.scatter(x=recency, y=customer_idx, linewidth=linewidth, s=size, c=recency_color)
    ax.scatter(x=T, y=customer_idx, linewidth=linewidth, s=size, c=T_color)

    ax.set(
        xlabel="Time since first purchase",
        ylabel="Customer",
        xlim=(0 - padding, T.max() + padding),
        ylim=(1 - padding, n + padding),
        title="Customer Exposure",
    )

    if labels is None:
        labels = ["Recency", "T"]

    legend_elements = [
        Line2D([0], [0], color=recency_color, label=labels[0]),
        Line2D([0], [0], color=T_color, label=labels[1]),
    ]

    ax.legend(handles=legend_elements, loc="best")

    return ax


def plot_frequency_recency_matrix(
    model,
    t=1,
    max_frequency: Optional[int] = None,
    max_recency: Optional[int] = None,
    title: Optional[str] = None,
    xlabel: str = "Customer's Historical Frequency",
    ylabel: str = "Customer's Recency",
    ax: Optional[plt.Axes] = None,
    **kwargs,
) -> plt.Axes:
    """
    Plot recency frequency matrix as heatmap.
    Plot a figure of expected transactions in T next units of time by a customer's frequency and recency.

    Parameters
    ----------
    model: lifetimes model
        A fitted lifetimes model.
    t: float, optional
        Next units of time to make predictions for
    max_frequency: int, optional
        The maximum frequency to plot. Default is max observed frequency.
    max_recency: int, optional
        The maximum recency to plot. This also determines the age of the customer.
        Default to max observed age.
    title: str, optional
        Figure title
    xlabel: str, optional
        Figure xlabel
    ylabel: str, optional
        Figure ylabel
    ax: plt.Axes, optional
        A matplotlib axes instance. Creates new axes instance by default.
    kwargs
        Passed into the matplotlib.imshow command.

    Returns
    -------
    axes: matplotlib.AxesSubplot
    """

    if max_frequency is None:
        max_frequency = int(model.frequency.max())

    if max_recency is None:
        max_recency = int(model.recency.max())

    frequency = np.arange(max_frequency + 1)
    recency = np.arange(max_recency + 1)
    mesh_frequency, mesh_recency = np.meshgrid(frequency, recency)
    Z = (
        model.expected_num_purchases(
            customer_id=np.arange(mesh_recency.size),  # placeholder
            t=t,
            frequency=mesh_frequency.ravel(),
            recency=mesh_recency.ravel(),
            T=max_recency,
        )
        .mean(("draw", "chain"))
        .values.reshape(mesh_recency.shape)
    )
    if ax is None:
        ax = plt.subplot(111)

    pcm = ax.imshow(Z, **kwargs)
    if title is None:
        title = (
            "Expected Number of Future Purchases for {} Unit{} of Time,".format(
                t, "s"[t == 1 :]
            )
            + "\nby Frequency and Recency of a Customer"
        )

    ax.set(
        xlabel=xlabel,
        ylabel=ylabel,
        title=title,
    )

    force_aspect(ax)

    # plot colorbar beside matrix
    plt.colorbar(pcm, ax=ax)

    return ax


def plot_probability_alive_matrix(
    model,
    max_frequency: Optional[int] = None,
    max_recency: Optional[int] = None,
    title: str = "Probability Customer is Alive,\nby Frequency and Recency of a Customer",
    xlabel: str = "Customer's Historical Frequency",
    ylabel: str = "Customer's Recency",
    ax: Optional[plt.Axes] = None,
    **kwargs,
) -> plt.Axes:
    """
    Plot probability alive matrix as heatmap.
    Plot a figure of the probability a customer is alive based on their
    frequency and recency.

    Parameters
    ----------
    model: lifetimes model
        A fitted lifetimes model.
    max_frequency: int, optional
        The maximum frequency to plot. Default is max observed frequency.
    max_recency: int, optional
        The maximum recency to plot. This also determines the age of the customer.
        Default to max observed age.
    title: str, optional
        Figure title
    xlabel: str, optional
        Figure xlabel
    ylabel: str, optional
        Figure ylabel
    ax: plt.Axes, optional
        A matplotlib axes instance. Creates new axes instance by default.
    kwargs
        Passed into the matplotlib.imshow command.

    Returns
    -------
    axes: matplotlib.AxesSubplot
    """

    if max_frequency is None:
        max_frequency = int(model.frequency.max())

    if max_recency is None:
        max_recency = int(model.recency.max())

    frequency = np.arange(max_frequency + 1)
    recency = np.arange(max_recency + 1)
    mesh_frequency, mesh_recency = np.meshgrid(frequency, recency)
    Z = (
        model.expected_probability_alive(
            customer_id=np.arange(mesh_recency.size),  # placeholder
            frequency=mesh_frequency.ravel(),
            recency=mesh_recency.ravel(),
            T=max_recency,
        )
        .mean(("draw", "chain"))
        .values.reshape(mesh_recency.shape)
    )

    interpolation = kwargs.pop("interpolation", "none")

    if ax is None:
        ax = plt.subplot(111)

    pcm = ax.imshow(Z, interpolation=interpolation, **kwargs)

    ax.set(
        xlabel=xlabel,
        ylabel=ylabel,
        title=title,
    )
    force_aspect(ax)

    # plot colorbar beside matrix
    plt.colorbar(pcm, ax=ax)

    return ax


def force_aspect(ax, aspect=1):
    im = ax.get_images()
    extent = im[0].get_extent()
    ax.set_aspect(abs((extent[1] - extent[0]) / (extent[3] - extent[2])) / aspect)<|MERGE_RESOLUTION|>--- conflicted
+++ resolved
@@ -1,8 +1,4 @@
-<<<<<<< HEAD
 from typing import Optional, Sequence
-=======
-from typing import Optional
->>>>>>> 601fca82
 
 import matplotlib.pyplot as plt
 import numpy as np
