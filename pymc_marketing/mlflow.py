--- conflicted
+++ resolved
@@ -663,13 +663,8 @@
             mlflow.log_metric(f"{prefix}{metric}_{stat.replace('%', '')}", value)
 
 
-<<<<<<< HEAD
-class MMMWrapper(PythonModel):
-    """A class to prepare a PyMC Marketing Mix Model (MMM) for logging and registering in MLflow.
-=======
 class MMMWrapper(mlflow.pyfunc.PythonModel):
     """A class to prepare a PyMC-Marketing Mix Model (MMM) for logging and registering in MLflow.
->>>>>>> e4c71432
 
     This class extends MLflow's PythonModel to handle prediction tasks using a PyMC-based MMM.
     It supports several prediction methods, including point-prediction, posterior and prior predictive sampling.
@@ -1013,7 +1008,6 @@
     return model
 
 
-<<<<<<< HEAD
 def load_mmm(
     run_id: str,
     full_model: bool = False,
@@ -1079,7 +1073,8 @@
         dst_path=dst_path,
         cls=CLVModel,
     )
-=======
+
+ 
 def log_versions() -> None:
     """Log the versions of PyMC-Marketing, PyMC, and ArviZ to MLflow."""
     mlflow.log_param("pymc_marketing_version", __version__)
@@ -1146,7 +1141,6 @@
             raise e
 
     return wrapped
->>>>>>> e4c71432
 
 
 @autologging_integration(FLAVOR_NAME)
