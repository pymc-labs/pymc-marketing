--- conflicted
+++ resolved
@@ -284,108 +284,6 @@
     )
 
 
-<<<<<<< HEAD
-=======
-def add_menten_empirical_lift_measurements_to_likelihood(
-    df_lift_test: pd.DataFrame,
-    alpha_name: str,
-    lam_name: str,
-    dist=pm.Gamma,
-    model: pm.Model | None = None,
-    name: str = "lift_measurements",
-) -> None:
-    """Add empirical lift measurements to the likelihood of the model.
-
-    Specific implementation of the add_lift_measurements_to_likelihood function
-    for the Michaelis-Menten saturation function.
-
-    Parameters
-    ----------
-    df_lift_test : pd.DataFrame
-        DataFrame with lift test results with at least the following columns:
-            * `x`: x axis value of the lift test.
-            * `delta_x`: change in x axis value of the lift test.
-            * `delta_y`: change in y axis value of the lift test.
-            * `sigma`: standard deviation of the lift test.
-        Any additional columns are assumed to be coordinates in the model.
-    alpha_name : str
-        Name of the alpha parameter in the model.
-    lam_name : str
-        Name of the lambda parameter in the model.
-    dist : pm.Distribution, optional
-        PyMC distribution to use for the likelihood, by default pm.Gamma
-    model : Optional[pm.Model], optional
-        PyMC model with date and channel coordinates, by default None
-    name : str, optional
-        Name of the likelihood, by default "lift_measurements"
-    """
-    variable_mapping = {
-        "alpha": alpha_name,
-        "lam": lam_name,
-    }
-
-    add_lift_measurements_to_likelihood(
-        df_lift_test,
-        variable_mapping,
-        saturation_function=michaelis_menten,
-        model=model,
-        dist=dist,
-        name=name,
-    )
-
-
-def add_logistic_empirical_lift_measurements_to_likelihood(
-    df_lift_test: pd.DataFrame,
-    lam_name: str,
-    beta_name: str,
-    dist: pm.Distribution = pm.Gamma,
-    model: pm.Model | None = None,
-    name: str = "lift_measurements",
-) -> None:
-    """Add empirical lift measurements to the likelihood of the model.
-
-    Specific implementation of add_lift_measurements_to_likelihood for the
-    logistic saturation function.
-
-    Parameters
-    ----------
-    df_lift_test : pd.DataFrame
-        DataFrame with lift test results with at least the following columns:
-            * `x`: x axis value of the lift test.
-            * `delta_x`: change in x axis value of the lift test.
-            * `delta_y`: change in y axis value of the lift test.
-            * `sigma`: standard deviation of the lift test.
-        Any additional columns are assumed to be coordinates in the model.
-    lam_name : str
-        Name of the lambda parameter in the model.
-    beta_name : str
-        Name of the beta parameter in the model.
-    dist : pm.Distribution, optional
-        PyMC distribution to use for the likelihood, by default pm.Gamma
-    model : Optional[pm.Model], optional
-        PyMC model with date and channel coordinates, by default None
-    name : str, optional
-        Name of the likelihood, by default "lift_measurements"
-    """
-    variable_mapping = {
-        "lam": lam_name,
-        "beta": beta_name,
-    }
-
-    def saturation_function(x, beta, lam):
-        return beta * logistic_saturation(x, lam)
-
-    add_lift_measurements_to_likelihood(
-        df_lift_test,
-        variable_mapping,
-        saturation_function=saturation_function,
-        model=model,
-        dist=dist,
-        name=name,
-    )
-
-
->>>>>>> ce41f5fa
 def _swap_columns_and_last_index_level(df: pd.DataFrame) -> pd.DataFrame:
     """Take a DataFrame with a MultiIndex and swap the columns and the last index level."""
     if not isinstance(df.index, pd.MultiIndex):
