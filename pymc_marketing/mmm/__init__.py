--- conflicted
+++ resolved
@@ -38,7 +38,6 @@
     saturation_from_dict,
 )
 from pymc_marketing.mmm.fourier import MonthlyFourier, YearlyFourier
-<<<<<<< HEAD
 from pymc_marketing.mmm.media_transformation import (
     MediaConfig,
     MediaConfigs,
@@ -46,9 +45,7 @@
     apply_media_transformation,
     get_media_values,
 )
-=======
 from pymc_marketing.mmm.mmm import MMM
->>>>>>> 6c46d595
 from pymc_marketing.mmm.preprocessing import (
     preprocessing_method_X,
     preprocessing_method_y,
