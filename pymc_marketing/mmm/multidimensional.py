--- conflicted
+++ resolved
@@ -1434,21 +1434,21 @@
 
         return posterior_predictive_samples
 
-<<<<<<< HEAD
-    def sensitivity_analysis(self, *args, **kwargs) -> None:
-        """Run sensitivity analysis on the model. The results are added to the
-        InferenceData object in a new group, `sensitivity_analysis`.
-        """
+    def sensitivity_analysis(self, **kwargs) -> None:
+        """Run sensitivity analysis on the model.
+
+        The results are added to the InferenceData object in a new group, `sensitivity_analysis`.
+        """
+        self._validate_idata_exists()
         results: xr.DataSet = SensitivityAnalysis(
             mmm=self,
-            *args,
             **kwargs,
         ).run_sweep()
 
         if hasattr(self.idata, "sensitivity_analysis"):
             delattr(self.idata, "sensitivity_analysis")
-        self.idata.add_groups({"sensitivity_analysis": results})
-=======
+        self.idata.add_groups({"sensitivity_analysis": results})  # type: ignore
+
     def _make_channel_transform(
         self, df_lift_test: pd.DataFrame
     ) -> Callable[[np.ndarray], np.ndarray]:
@@ -1684,7 +1684,6 @@
             dist=dist,
             name=name,
         )
->>>>>>> 21147bc1
 
 
 def create_sample_kwargs(
