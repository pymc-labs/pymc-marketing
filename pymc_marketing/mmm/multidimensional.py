#   Copyright 2022 - 2025 The PyMC Labs Developers
#
#   Licensed under the Apache License, Version 2.0 (the "License");
#   you may not use this file except in compliance with the License.
#   You may obtain a copy of the License at
#
#       http://www.apache.org/licenses/LICENSE-2.0
#
#   Unless required by applicable law or agreed to in writing, software
#   distributed under the License is distributed on an "AS IS" BASIS,
#   WITHOUT WARRANTIES OR CONDITIONS OF ANY KIND, either express or implied.
#   See the License for the specific language governing permissions and
#   limitations under the License.
"""Multidimensional Marketing Mix Model class."""

from __future__ import annotations

import json
import warnings
from collections.abc import Callable, Sequence
from copy import deepcopy
from typing import Annotated, Any, Literal

import arviz as az
import numpy as np
import numpy.typing as npt
import pandas as pd
import pymc as pm
import pytensor.tensor as pt
import xarray as xr
from pydantic import Field, InstanceOf, validate_call
from pymc.model.fgraph import clone_model as cm
from pymc.util import RandomState
from scipy.optimize import OptimizeResult

from pymc_marketing.mmm import SoftPlusHSGP
from pymc_marketing.mmm.additive_effect import EventAdditiveEffect, MuEffect
from pymc_marketing.mmm.budget_optimizer import OptimizerCompatibleModelWrapper
from pymc_marketing.mmm.components.adstock import (
    AdstockTransformation,
    adstock_from_dict,
)
from pymc_marketing.mmm.components.saturation import (
    SaturationTransformation,
    saturation_from_dict,
)
from pymc_marketing.mmm.events import EventEffect
from pymc_marketing.mmm.fourier import YearlyFourier
from pymc_marketing.mmm.lift_test import (
    add_lift_measurements_to_likelihood_from_saturation,
    scale_lift_measurements,
)
from pymc_marketing.mmm.plot import MMMPlotSuite
from pymc_marketing.mmm.scaling import Scaling, VariableScaling
from pymc_marketing.mmm.tvp import infer_time_index
from pymc_marketing.mmm.utility import UtilityFunctionType, average_response
from pymc_marketing.mmm.utils import (
    add_noise_to_channel_allocation,
    create_zero_dataset,
)
from pymc_marketing.model_builder import ModelBuilder, _handle_deprecate_pred_argument
from pymc_marketing.model_config import parse_model_config
from pymc_marketing.model_graph import deterministics_to_flat
from pymc_marketing.prior import Prior, create_dim_handler

PYMC_MARKETING_ISSUE = "https://github.com/pymc-labs/pymc-marketing/issues/new"
warning_msg = (
    "This functionality is experimental and subject to change. "
    "If you encounter any issues or have suggestions, please raise them at: "
    f"{PYMC_MARKETING_ISSUE}"
)
warnings.warn(warning_msg, FutureWarning, stacklevel=1)


class MMM(ModelBuilder):
    """Marketing Mix Model class for estimating the impact of marketing channels on a target variable.

    This class implements the core functionality of a Marketing Mix Model (MMM), allowing for the
    specification of various marketing channels, adstock transformations, saturation effects,
    and time-varying parameters. It provides methods for fitting the model to data, making
    predictions, and visualizing the results.

    Attributes
    ----------
    date_column : str
        The name of the column representing the date in the dataset.
    channel_columns : list[str]
        A list of columns representing the marketing channels.
    target_column : str
        The name of the column representing the target variable to be predicted.
    adstock : AdstockTransformation
        The adstock transformation to apply to the channel data.
    saturation : SaturationTransformation
        The saturation transformation to apply to the channel data.
    time_varying_intercept : bool
        Whether to use a time-varying intercept in the model.
    time_varying_media : bool
        Whether to use time-varying effects for media channels.
    dims : tuple | None
        Additional dimensions for the model.
    scaling : Scaling | dict | None
        Scaling methods to be used for the target variable and the marketing channels.
        Defaults to max scaling for both.
    model_config : dict | None
        Configuration settings for the model.
    sampler_config : dict | None
        Configuration settings for the sampler.
    control_columns : list[str] | None
        A list of control variables to include in the model.
    yearly_seasonality : int | None
        The number of yearly seasonalities to include in the model.
    adstock_first : bool
        Whether to apply adstock transformations before saturation.
    """

    _model_type: str = "MMMM (Multi-Dimensional Marketing Mix Model)"
    version: str = "0.0.1"

    @validate_call
    def __init__(
        self,
        date_column: str = Field(..., description="Column name of the date variable."),
        channel_columns: list[str] = Field(
            min_length=1, description="Column names of the media channel variables."
        ),
        target_column: str = Field(..., description="The name of the target column."),
        adstock: InstanceOf[AdstockTransformation] = Field(
            ..., description="Type of adstock transformation to apply."
        ),
        saturation: InstanceOf[SaturationTransformation] = Field(
            ...,
            description="The saturation transformation to apply to the channel data.",
        ),
        time_varying_intercept: Annotated[
            bool,
            Field(strict=True, description="Whether to use a time-varying intercept"),
        ] = False,
        time_varying_media: Annotated[
            bool,
            Field(strict=True, description="Whether to use time-varying media effects"),
        ] = False,
        dims: tuple[str, ...] | None = Field(
            None, description="Additional dimensions for the model."
        ),
        scaling: InstanceOf[Scaling] | dict | None = Field(
            None, description="Scaling configuration for the model."
        ),
        model_config: dict | None = Field(
            None, description="Configuration settings for the model."
        ),
        sampler_config: dict | None = Field(
            None, description="Configuration settings for the sampler."
        ),
        control_columns: Annotated[
            list[str] | None,
            Field(
                min_length=1,
                description="A list of control variables to include in the model.",
            ),
        ] = None,
        yearly_seasonality: Annotated[
            int | None,
            Field(
                gt=0,
                description="The number of yearly seasonalities to include in the model.",
            ),
        ] = None,
        adstock_first: Annotated[
            bool,
            Field(strict=True, description="Apply adstock before saturation?"),
        ] = True,
    ) -> None:
        """Define the constructor method."""
        # Your existing initialization logic
        self.control_columns = control_columns
        self.time_varying_intercept = time_varying_intercept
        self.time_varying_media = time_varying_media
        self.date_column = date_column

        self.adstock = adstock
        self.saturation = saturation
        self.adstock_first = adstock_first

        dims = dims if dims is not None else ()
        self.dims = dims

        if isinstance(scaling, dict):
            scaling = deepcopy(scaling)

            if "channel" not in scaling:
                scaling["channel"] = VariableScaling(method="max", dims=self.dims)
            if "target" not in scaling:
                scaling["target"] = VariableScaling(method="max", dims=self.dims)

            scaling = Scaling(**scaling)

        self.scaling: Scaling = scaling or Scaling(
            target=VariableScaling(method="max", dims=self.dims),
            channel=VariableScaling(method="max", dims=self.dims),
        )

        if set(self.scaling.target.dims).difference([*self.dims, "date"]):
            raise ValueError(
                f"Target scaling dims {self.scaling.target.dims} must contain {self.dims} and 'date'"
            )

        if set(self.scaling.channel.dims).difference([*self.dims, "channel", "date"]):
            raise ValueError(
                f"Channel scaling dims {self.scaling.channel.dims} must contain {self.dims}, 'channel', and 'date'"
            )

        model_config = model_config if model_config is not None else {}
        sampler_config = sampler_config
        model_config = parse_model_config(
            model_config,  # type: ignore
            non_distributions=["intercept_tvp_config", "media_tvp_config"],
        )

        if model_config is not None:
            self.adstock.update_priors({**self.default_model_config, **model_config})
            self.saturation.update_priors({**self.default_model_config, **model_config})

        self._check_compatible_media_dims()

        self.date_column = date_column
        self.target_column = target_column
        self.channel_columns = channel_columns
        self.yearly_seasonality = yearly_seasonality

        super().__init__(model_config=model_config, sampler_config=sampler_config)

        if self.yearly_seasonality is not None:
            self.yearly_fourier = YearlyFourier(
                n_order=self.yearly_seasonality,
                prefix="fourier_mode",
                prior=self.model_config["gamma_fourier"],
                variable_name="gamma_fourier",
            )

        self.mu_effects: list[MuEffect] = []

    def _check_compatible_media_dims(self) -> None:
        allowed_dims = set(self.dims).union({"channel"})

        if not set(self.adstock.combined_dims).issubset(allowed_dims):
            raise ValueError(
                f"Adstock effect dims {self.adstock.combined_dims} must contain {allowed_dims}"
            )

        if not set(self.saturation.combined_dims).issubset(allowed_dims):
            raise ValueError(
                f"Saturation effect dims {self.saturation.combined_dims} must contain {allowed_dims}"
            )

    @property
    def default_sampler_config(self) -> dict:
        """Default sampler configuration."""
        return {}

    def _data_setter(self, X, y=None): ...

    def add_events(
        self,
        df_events: pd.DataFrame,
        prefix: str,
        effect: EventEffect,
    ) -> None:
        """Add event effects to the model.

        This must be called before building the model.

        Parameters
        ----------
        df_events : pd.DataFrame
            The DataFrame containing the event data.
                * `name`: name of the event. Used as the model coordinates.
                * `start_date`: start date of the event
                * `end_date`: end date of the event
        prefix : str
            The prefix to use for the event effect and associated variables.
        effect : EventEffect
            The event effect to apply.

        Raises
        ------
        ValueError
            If the event effect dimensions do not contain the prefix and model dimensions.

        """
        if not set(effect.dims).issubset((prefix, self.dims)):
            raise ValueError(
                f"Event effect dims {effect.dims} must contain {prefix} and {self.dims}"
            )

        event_effect = EventAdditiveEffect(
            df_events=df_events,
            prefix=prefix,
            effect=effect,
        )
        self.mu_effects.append(event_effect)

    @property
    def _serializable_model_config(self) -> dict[str, Any]:
        def ndarray_to_list(d: dict) -> dict:
            new_d = d.copy()  # Copy the dictionary to avoid mutating the original one
            for key, value in new_d.items():
                if isinstance(value, np.ndarray):
                    new_d[key] = value.tolist()
                elif isinstance(value, dict):
                    new_d[key] = ndarray_to_list(value)
            return new_d

        serializable_config = self.model_config.copy()
        return ndarray_to_list(serializable_config)

    def create_idata_attrs(self) -> dict[str, str]:
        """Return the idata attributes for the model."""
        attrs = super().create_idata_attrs()
        attrs["dims"] = json.dumps(self.dims)
        attrs["date_column"] = self.date_column
        attrs["adstock"] = json.dumps(self.adstock.to_dict())
        attrs["saturation"] = json.dumps(self.saturation.to_dict())
        attrs["adstock_first"] = json.dumps(self.adstock_first)
        attrs["control_columns"] = json.dumps(self.control_columns)
        attrs["channel_columns"] = json.dumps(self.channel_columns)
        attrs["yearly_seasonality"] = json.dumps(self.yearly_seasonality)
        attrs["time_varying_intercept"] = json.dumps(self.time_varying_intercept)
        attrs["time_varying_media"] = json.dumps(self.time_varying_media)
        attrs["target_column"] = self.target_column
        attrs["scaling"] = json.dumps(self.scaling.model_dump(mode="json"))

        return attrs

    @classmethod
    def _model_config_formatting(cls, model_config: dict) -> dict:
        """Format the model configuration.

        Because of json serialization, model_config values that were originally tuples
        or numpy are being encoded as lists. This function converts them back to tuples
        and numpy arrays to ensure correct id encoding.

        Parameters
        ----------
        model_config : dict
            The model configuration to format.

        Returns
        -------
        dict
            The formatted model configuration.

        """

        def format_nested_dict(d: dict) -> dict:
            for key, value in d.items():
                if isinstance(value, dict):
                    d[key] = format_nested_dict(value)
                elif isinstance(value, list):
                    # Check if the key is "dims" to convert it to tuple
                    if key == "dims":
                        d[key] = tuple(value)
                    # Convert all other lists to numpy arrays
                    else:
                        d[key] = np.array(value)
            return d

        return format_nested_dict(model_config.copy())

    @classmethod
    def attrs_to_init_kwargs(cls, attrs: dict[str, str]) -> dict[str, Any]:
        """Convert the idata attributes to the model initialization kwargs."""
        return {
            "model_config": cls._model_config_formatting(
                json.loads(attrs["model_config"])
            ),
            "date_column": attrs["date_column"],
            "control_columns": json.loads(attrs["control_columns"]),
            "channel_columns": json.loads(attrs["channel_columns"]),
            "adstock": adstock_from_dict(json.loads(attrs["adstock"])),
            "saturation": saturation_from_dict(json.loads(attrs["saturation"])),
            "adstock_first": json.loads(attrs.get("adstock_first", "true")),
            "yearly_seasonality": json.loads(attrs["yearly_seasonality"]),
            "time_varying_intercept": json.loads(
                attrs.get("time_varying_intercept", "false")
            ),
            "target_column": attrs["target_column"],
            "time_varying_media": json.loads(attrs.get("time_varying_media", "false")),
            "sampler_config": json.loads(attrs["sampler_config"]),
            "dims": tuple(json.loads(attrs.get("dims", "[]"))),
            "scaling": json.loads(attrs.get("scaling", "null")),
        }

    @property
    def plot(self) -> MMMPlotSuite:
        """Use the MMMPlotSuite to plot the results."""
        self._validate_model_was_built()
        self._validate_idata_exists()
        return MMMPlotSuite(idata=self.idata)

    @property
    def default_model_config(self) -> dict:
        """Define the default model configuration."""
        base_config = {
            "intercept": Prior("Normal", mu=0, sigma=2, dims=self.dims),
            "likelihood": Prior(
                "Normal",
                sigma=Prior("HalfNormal", sigma=2, dims=self.dims),
                dims=self.dims,
            ),
            "gamma_control": Prior("Normal", mu=0, sigma=2, dims="control"),
            "gamma_fourier": Prior(
                "Laplace", mu=0, b=1, dims=(*self.dims, "fourier_mode")
            ),
        }

        if self.time_varying_intercept:
            base_config["intercept_tvp_config"] = {"ls_lower": 0.3, "ls_upper": 2.0}
        if self.time_varying_media:
            base_config["media_tvp_config"] = {"ls_lower": 0.3, "ls_upper": 2.0}

        return {
            **base_config,
            **self.adstock.model_config,
            **self.saturation.model_config,
        }

    @property
    def output_var(self) -> Literal["y"]:
        """Define target variable for the model.

        Returns
        -------
        str
            The target variable for the model.
        """
        return "y"

    def post_sample_model_transformation(self) -> None:
        """Post-sample model transformation in order to store the HSGP state from fit."""
        names = []
        if self.time_varying_intercept:
            names.extend(
                SoftPlusHSGP.deterministics_to_replace(
                    "intercept_temporal_latent_multiplier"
                )
            )
        if self.time_varying_media:
            names.extend(
                SoftPlusHSGP.deterministics_to_replace(
                    "media_temporal_latent_multiplier"
                )
            )
        if not names:
            return

        self.model = deterministics_to_flat(self.model, names=names)

    def _validate_idata_exists(self) -> None:
        """Validate that the idata exists."""
        if not hasattr(self, "idata"):
            raise ValueError("idata does not exist. Build the model first and fit.")

    def _validate_dims_in_multiindex(
        self, index: pd.MultiIndex, dims: tuple[str, ...], date_column: str
    ) -> list[str]:
        """Validate that dimensions exist in the MultiIndex.

        Parameters
        ----------
        index : pd.MultiIndex
            The MultiIndex to check
        dims : tuple[str, ...]
            The dimensions to validate
        date_column : str
            The name of the date column

        Returns
        -------
        list[str]
            List of valid dimensions found in the index

        Raises
        ------
        ValueError
            If date_column is not in the index
        """
        if date_column not in index.names:
            raise ValueError(f"date_column '{date_column}' not found in index")

        valid_dims = [dim for dim in dims if dim in index.names]
        return valid_dims

    def _validate_dims_in_dataframe(
        self, df: pd.DataFrame, dims: tuple[str, ...], date_column: str
    ) -> list[str]:
        """Validate that dimensions exist in the DataFrame columns.

        Parameters
        ----------
        df : pd.DataFrame
            The DataFrame to check
        dims : tuple[str, ...]
            The dimensions to validate
        date_column : str
            The name of the date column

        Returns
        -------
        list[str]
            List of valid dimensions found in the DataFrame

        Raises
        ------
        ValueError
            If date_column is not in the DataFrame
        """
        if date_column not in df.columns:
            raise ValueError(f"date_column '{date_column}' not found in DataFrame")

        valid_dims = [dim for dim in dims if dim in df.columns]
        return valid_dims

    def _validate_metrics(
        self, data: pd.DataFrame | pd.Series, metric_list: list[str]
    ) -> list[str]:
        """Validate that metrics exist in the data.

        Parameters
        ----------
        data : pd.DataFrame | pd.Series
            The data to check
        metric_list : list[str]
            The metrics to validate

        Returns
        -------
        list[str]
            List of valid metrics found in the data
        """
        if isinstance(data, pd.DataFrame):
            return [metric for metric in metric_list if metric in data.columns]
        else:  # pd.Series
            return [metric for metric in metric_list if metric in data.index.names]

    def _process_multiindex_series(
        self,
        series: pd.Series,
        date_column: str,
        valid_dims: list[str],
        metric_coordinate_name: str,
    ) -> xr.Dataset:
        """Process a MultiIndex Series into an xarray Dataset.

        Parameters
        ----------
        series : pd.Series
            The MultiIndex Series to process
        date_column : str
            The name of the date column
        valid_dims : list[str]
            List of valid dimensions
        metric_coordinate_name : str
            Name for the metric coordinate

        Returns
        -------
        xr.Dataset
            The processed xarray Dataset
        """
        # Reset index to get a DataFrame with all index levels as columns
        df = series.reset_index()

        # The series values become the metric values
        df_long = pd.DataFrame(
            {
                **{col: df[col] for col in [date_column, *valid_dims]},
                metric_coordinate_name: series.name,
                f"_{metric_coordinate_name}": series.values,
            }
        )

        # Drop duplicates to avoid non-unique MultiIndex
        df_long = df_long.drop_duplicates(
            subset=[date_column, *valid_dims, metric_coordinate_name]
        )

        # Convert to xarray, renaming date_column to "date" for internal consistency
        if valid_dims:
            df_long = df_long.rename(columns={date_column: "date"})
            return df_long.set_index(
                ["date", *valid_dims, metric_coordinate_name]
            ).to_xarray()
        df_long = df_long.rename(columns={date_column: "date"})
        return df_long.set_index(["date", metric_coordinate_name]).to_xarray()

    def _process_dataframe(
        self,
        df: pd.DataFrame,
        date_column: str,
        valid_dims: list[str],
        valid_metrics: list[str],
        metric_coordinate_name: str,
    ) -> xr.Dataset:
        """Process a DataFrame into an xarray Dataset.

        Parameters
        ----------
        df : pd.DataFrame
            The DataFrame to process
        date_column : str
            The name of the date column
        valid_dims : list[str]
            List of valid dimensions
        valid_metrics : list[str]
            List of valid metrics
        metric_coordinate_name : str
            Name for the metric coordinate

        Returns
        -------
        xr.Dataset
            The processed xarray Dataset
        """
        # Reshape DataFrame to long format
        df_long = df.melt(
            id_vars=[date_column, *valid_dims],
            value_vars=valid_metrics,
            var_name=metric_coordinate_name,
            value_name=f"_{metric_coordinate_name}",
        )

        # Drop duplicates to avoid non-unique MultiIndex
        df_long = df_long.drop_duplicates(
            subset=[date_column, *valid_dims, metric_coordinate_name]
        )

        # Convert to xarray, renaming date_column to "date" for internal consistency
        df_long = df_long.rename(columns={date_column: "date"})
        if valid_dims:
            return df_long.set_index(
                ["date", *valid_dims, metric_coordinate_name]
            ).to_xarray()
        return df_long.set_index(["date", metric_coordinate_name]).to_xarray()

    def _create_xarray_from_pandas(
        self,
        data: pd.DataFrame | pd.Series,
        date_column: str,
        dims: tuple[str, ...],
        metric_list: list[str],
        metric_coordinate_name: str,
    ) -> xr.Dataset:
        """Create an xarray Dataset from a DataFrame or Series.

        This method handles both DataFrame and MultiIndex Series inputs, reshaping them
        into a long format and converting into an xarray Dataset. It validates dimensions
        and metrics, ensuring they exist in the input data.

        Parameters
        ----------
        data : pd.DataFrame | pd.Series
            The input data to transform
        date_column : str
            The name of the date column
        dims : tuple[str, ...]
            The dimensions to include
        metric_list : list[str]
            List of metrics to include
        metric_coordinate_name : str
            Name for the metric coordinate in the output

        Returns
        -------
        xr.Dataset
            The transformed data in xarray format

        Raises
        ------
        ValueError
            If date_column is not found in the data
        """
        # Validate dimensions based on input type
        if isinstance(data, pd.Series):
            valid_dims = self._validate_dims_in_multiindex(
                index=data.index,  # type: ignore
                dims=dims,  # type: ignore
                date_column=date_column,  # type: ignore
            )
            return self._process_multiindex_series(
                series=data,
                date_column=date_column,
                valid_dims=valid_dims,
                metric_coordinate_name=metric_coordinate_name,
            )
        else:  # pd.DataFrame
            valid_dims = self._validate_dims_in_dataframe(
                df=data,
                dims=dims,
                date_column=date_column,  # type: ignore
            )
            valid_metrics = self._validate_metrics(data, metric_list)
            return self._process_dataframe(
                df=data,
                date_column=date_column,
                valid_dims=valid_dims,
                valid_metrics=valid_metrics,
                metric_coordinate_name=metric_coordinate_name,
            )

    def _generate_and_preprocess_model_data(
        self,
        X: pd.DataFrame,  # type: ignore
        y: pd.Series,  # type: ignore
    ):
        self.X = X  # type: ignore
        self.y = y  # type: ignore

        dataarrays = []

        X_dataarray = self._create_xarray_from_pandas(
            data=X,
            date_column=self.date_column,
            dims=self.dims,
            metric_list=self.channel_columns,
            metric_coordinate_name="channel",
        )
        dataarrays.append(X_dataarray)

        # Create a temporary DataFrame to properly handle the y data transformation
        temp_y_df = pd.concat([self.X[[self.date_column, *self.dims]], self.y], axis=1)
        y_dataarray = self._create_xarray_from_pandas(
            data=temp_y_df.set_index([self.date_column, *self.dims])[
                self.target_column
            ],
            date_column=self.date_column,
            dims=self.dims,
            metric_list=[self.target_column],
            metric_coordinate_name="target",
        ).sum("target")
        dataarrays.append(y_dataarray)

        if self.control_columns is not None:
            control_dataarray = self._create_xarray_from_pandas(
                data=X,
                date_column=self.date_column,
                dims=self.dims,
                metric_list=self.control_columns,
                metric_coordinate_name="control",
            )
            dataarrays.append(control_dataarray)

        self.xarray_dataset = xr.merge(dataarrays).fillna(0)

        self.model_coords = {
            dim: self.xarray_dataset.coords[dim].values
            for dim in self.xarray_dataset.coords.dims
        }

        if self.time_varying_intercept | self.time_varying_media:
            self._time_index = np.arange(0, X[self.date_column].unique().shape[0])
            self._time_index_mid = X[self.date_column].unique().shape[0] // 2
            self._time_resolution = (
                X[self.date_column].iloc[1] - X[self.date_column].iloc[0]
            ).days

    def forward_pass(
        self,
        x: pt.TensorVariable | npt.NDArray[np.float64],
        dims: tuple[str, ...],
    ) -> pt.TensorVariable:
        """Transform channel input into target contributions of each channel.

        This method handles the ordering of the adstock and saturation
        transformations.

        This method must be called from without a pm.Model context but not
        necessarily in the instance's model. A dim named "channel" is required
        associated with the number of columns of `x`.

        Parameters
        ----------
        x : pt.TensorVariable | npt.NDArray[np.float64]
            The channel input which could be spends or impressions

        Returns
        -------
        The contributions associated with the channel input

        Examples
        --------
        >>> mmm = MMM(
            date_column="date_week",
            channel_columns=["channel_1", "channel_2"],
            target_column="target",
        )
        """
        first, second = (
            (self.adstock, self.saturation)
            if self.adstock_first
            else (self.saturation, self.adstock)
        )

        return second.apply(x=first.apply(x=x, dims=dims), dims=dims)

    def _compute_scales(self) -> None:
        """Compute and save scaling factors for channels and target."""
        self.scalers = xr.Dataset()

        channel_method = getattr(
            self.xarray_dataset["_channel"],
            self.scaling.channel.method,
        )
        self.scalers["_channel"] = channel_method(
            dim=("date", *self.scaling.channel.dims)
        )

        target_method = getattr(
            self.xarray_dataset["_target"],
            self.scaling.target.method,
        )
        self.scalers["_target"] = target_method(dim=("date", *self.scaling.target.dims))

    def get_scales_as_xarray(self) -> dict[str, xr.DataArray]:
        """Return the saved scaling factors as xarray DataArrays.

        Returns
        -------
        dict[str, xr.DataArray]
            A dictionary containing the scaling factors for channels and target.

        Examples
        --------
        >>> mmm = MMM(
            date_column="date_week",
            channel_columns=["channel_1", "channel_2"],
            target_column="target",
        )
        >>> mmm.build_model(X, y)
        >>> mmm.get_scales_as_xarray()
        """
        if not hasattr(self, "scalers"):
            raise ValueError(
                "Scales have not been computed yet. Build the model first."
            )

        return {
            "channel_scale": self.scalers._channel,
            "target_scale": self.scalers._target,
        }

    def _validate_model_was_built(self) -> None:
        """Validate that the model was built."""
        if not hasattr(self, "model"):
            raise ValueError(
                "Model was not built. Build the model first using MMM.build_model()"
            )

    def _validate_contribution_variable(self, var: str) -> None:
        """Validate that the variable ends with "_contribution" and is in the model."""
        if not (var.endswith("_contribution") or var == "y"):
            raise ValueError(f"Variable {var} must end with '_contribution' or be 'y'")

        if var not in self.model.named_vars:
            raise ValueError(f"Variable {var} is not in the model")

    def add_original_scale_contribution_variable(self, var: list[str]) -> None:
        """Add a pm.Deterministic variable to the model that multiplies by the scaler.

        Restricted to the model parameters. Only make it possible for "_contribution" variables.

        Parameters
        ----------
        var : list[str]
            The variables to add the original scale contribution variable.

        Examples
        --------
        >>> model.add_original_scale_contribution_variable(
        >>>     var=["channel_contribution", "total_media_contribution", "y"]
        >>> )
        """
        self._validate_model_was_built()
        target_dims = self.scalers._target.dims
        with self.model:
            for v in var:
                self._validate_contribution_variable(v)
                var_dims = self.model.named_vars_to_dims[v]
                mmm_dims_order = ("date", *self.dims)

                if v == "channel_contribution":
                    mmm_dims_order += ("channel",)
                elif v == "control_contribution":
                    mmm_dims_order += ("control",)

                deterministic_dims = tuple(
                    [
                        dim
                        for dim in mmm_dims_order
                        if dim in set(target_dims).union(var_dims)
                    ]
                )
                dim_handler = create_dim_handler(deterministic_dims)

                pm.Deterministic(
                    name=v + "_original_scale",
                    var=dim_handler(self.model[v], var_dims)
                    * dim_handler(
                        self.model["target_scale"],
                        target_dims,
                    ),
                    dims=deterministic_dims,
                )

    def build_model(
        self,
        X: pd.DataFrame,
        y: pd.Series | np.ndarray,
        **kwargs,
    ) -> None:
        """Build a probabilistic model using PyMC for marketing mix modeling.

        The model incorporates channels, control variables, and Fourier components, applying
        adstock and saturation transformations to the channel data. The final model is
        constructed with multiple factors contributing to the response variable.

        Parameters
        ----------
        X : pd.DataFrame
            The input data for the model, which should include columns for channels,
            control variables (if applicable), and Fourier components (if applicable).

        y : Union[pd.Series, np.ndarray]
            The target/response variable for the modeling.

        **kwargs : dict
            Additional keyword arguments that might be required by underlying methods or utilities.

        Attributes Set
        ---------------
        model : pm.Model
            The PyMC model object containing all the defined stochastic and deterministic variables.

        Examples
        --------
        Initialize model with custom configuration

        .. code-block:: python

            from pymc_marketing.mmm import GeometricAdstock, LogisticSaturation
            from pymc_marketing.mmm.multidimensional import MMM
            from pymc_marketing.prior import Prior

            custom_config = {
                "intercept": Prior("Normal", mu=0, sigma=2),
                "saturation_beta": Prior("Gamma", mu=1, sigma=3),
                "saturation_lambda": Prior("Beta", alpha=3, beta=1),
                "adstock_alpha": Prior("Beta", alpha=1, beta=3),
                "likelihood": Prior("Normal", sigma=Prior("HalfNormal", sigma=2)),
                "gamma_control": Prior("Normal", mu=0, sigma=2, dims="control"),
                "gamma_fourier": Prior("Laplace", mu=0, b=1, dims="fourier_mode"),
            }

            model = MMM(
                date_column="date_week",
                channel_columns=["x1", "x2"],
                adstock=GeometricAdstock(l_max=8),
                saturation=LogisticSaturation(),
                control_columns=[
                    "event_1",
                    "event_2",
                    "t",
                ],
                yearly_seasonality=2,
                model_config=custom_config,
            )

        """
        self._generate_and_preprocess_model_data(
            X=X,  # type: ignore
            y=y,  # type: ignore
        )
        # Compute and save scales
        self._compute_scales()

        with pm.Model(
            coords=self.model_coords,
        ) as self.model:
            _channel_scale = pm.Data(
                "channel_scale",
                self.scalers._channel.values,
                dims=self.scalers._channel.dims,
            )
            _target_scale = pm.Data(
                "target_scale",
                self.scalers._target,
                dims=self.scalers._target.dims,
            )

            _channel_data = pm.Data(
                name="channel_data",
                value=self.xarray_dataset._channel.transpose(
                    "date", *self.dims, "channel"
                ).values,
                dims=("date", *self.dims, "channel"),
            )

            _target = pm.Data(
                name="target_data",
                value=(
                    self.xarray_dataset._target.transpose("date", *self.dims).values
                ),
                dims=("date", *self.dims),
            )

            # Scale `channel_data` and `target`
            channel_dim_handler = create_dim_handler(("date", *self.dims, "channel"))
            channel_data_ = _channel_data / channel_dim_handler(
                _channel_scale,
                self.scalers._channel.dims,
            )
            channel_data_ = pt.switch(pt.isnan(channel_data_), 0.0, channel_data_)
            channel_data_.name = "channel_data_scaled"
            channel_data_.dims = ("date", *self.dims, "channel")

            target_dim_handler = create_dim_handler(("date", *self.dims))

            target_data_scaled = _target / target_dim_handler(
                _target_scale, self.scalers._target.dims
            )
            target_data_scaled.name = "target_scaled"
            target_data_scaled.dims = ("date", *self.dims)
            ## TODO: Find a better way to save it or access it in the pytensor graph.
            self.target_data_scaled = target_data_scaled

            for mu_effect in self.mu_effects:
                mu_effect.create_data(self)

            if self.time_varying_intercept | self.time_varying_media:
                time_index = pm.Data(
                    name="time_index",
                    value=self._time_index,
                    dims="date",
                )

            # Add intercept logic
            if self.time_varying_intercept:
                intercept_baseline = self.model_config["intercept"].create_variable(
                    "intercept_baseline"
                )

                intercept_latent_process = SoftPlusHSGP.parameterize_from_data(
                    X=time_index,  # this is
                    dims=("date", *self.dims),
                    **self.model_config["intercept_tvp_config"],
                ).create_variable("intercept_latent_process")

                intercept = pm.Deterministic(
                    name="intercept_contribution",
                    var=intercept_baseline[None, ...] * intercept_latent_process,
                    dims=("date", *self.dims),
                )
            else:
                intercept = self.model_config["intercept"].create_variable(
                    name="intercept_contribution"
                )

            # Add media logic
            if self.time_varying_media:
                baseline_channel_contribution = pm.Deterministic(
                    name="baseline_channel_contribution",
                    var=self.forward_pass(
                        x=channel_data_, dims=(*self.dims, "channel")
                    ),
                    dims=("date", *self.dims, "channel"),
                )

                media_latent_process = SoftPlusHSGP.parameterize_from_data(
                    X=time_index,
                    dims=("date", *self.dims),
                    **self.model_config["media_tvp_config"],
                ).create_variable("media_latent_process")

                channel_contribution = pm.Deterministic(
                    name="channel_contribution",
                    var=baseline_channel_contribution * media_latent_process[..., None],
                    dims=("date", *self.dims, "channel"),
                )
            else:
                channel_contribution = pm.Deterministic(
                    name="channel_contribution",
                    var=self.forward_pass(
                        x=channel_data_, dims=(*self.dims, "channel")
                    ),
                    dims=("date", *self.dims, "channel"),
                )

            dim_handler = create_dim_handler(("date", *self.dims))
            pm.Deterministic(
                name="total_media_contribution_original_scale",
                var=(
                    channel_contribution.sum(axis=-1)
                    * dim_handler(_target_scale, self.scalers._target.dims)
                ).sum(),
                dims=(),
            )

            # Add other contributions and likelihood
            mu_var = intercept + channel_contribution.sum(axis=-1)

            if self.control_columns is not None and len(self.control_columns) > 0:
                gamma_control = self.model_config["gamma_control"].create_variable(
                    name="gamma_control"
                )

                control_data_ = pm.Data(
                    name="control_data",
                    value=self.xarray_dataset._control.transpose(
                        "date", *self.dims, "control"
                    ).values,
                    dims=("date", *self.dims, "control"),
                )

                control_contribution = pm.Deterministic(
                    name="control_contribution",
                    var=control_data_ * gamma_control,
                    dims=("date", *self.dims, "control"),
                )

                mu_var += control_contribution.sum(axis=-1)

            if self.yearly_seasonality is not None:
                dayofyear = pm.Data(
                    name="dayofyear",
                    value=pd.to_datetime(
                        self.model_coords["date"]
                    ).dayofyear.to_numpy(),
                    dims="date",
                )

                def create_deterministic(x: pt.TensorVariable) -> None:
                    pm.Deterministic(
                        "fourier_contribution",
                        x,
                        dims=("date", *self.yearly_fourier.prior.dims),
                    )

                yearly_seasonality_contribution = pm.Deterministic(
                    name="yearly_seasonality_contribution",
                    var=self.yearly_fourier.apply(
                        dayofyear, result_callback=create_deterministic
                    ),
                    dims=("date", *self.dims),
                )
                mu_var += yearly_seasonality_contribution

            for mu_effect in self.mu_effects:
                mu_var += mu_effect.create_effect(self)

            mu_var.name = "mu"
            mu_var.dims = ("date", *self.dims)

            self.model_config["likelihood"].dims = ("date", *self.dims)
            self.model_config["likelihood"].create_likelihood_variable(
                name=self.output_var,
                mu=mu_var,
                observed=target_data_scaled,
            )

    def _validate_date_overlap_with_include_last_observations(
        self, X: pd.DataFrame, include_last_observations: bool
    ) -> None:
        """Validate that include_last_observations is not used with overlapping dates.

        Parameters
        ----------
        X : pd.DataFrame
            The input data for prediction.
        include_last_observations : bool
            Whether to include the last observations of the training data.

        Raises
        ------
        ValueError
            If include_last_observations=True and input dates overlap with training dates.
        """
        if not include_last_observations:
            return

        # Get training dates and input dates
        training_dates = pd.to_datetime(self.model_coords["date"])
        input_dates = pd.to_datetime(X[self.date_column].unique())

        # Check for overlap
        overlapping_dates = set(training_dates).intersection(set(input_dates))

        if overlapping_dates:
            overlapping_dates_str = ", ".join(
                sorted([str(d.date()) for d in overlapping_dates])
            )
            raise ValueError(
                f"Cannot use include_last_observations=True when input dates overlap with training dates. "
                f"Overlapping dates found: {overlapping_dates_str}. "
                f"Either set include_last_observations=False or use input dates that don't overlap with training data."
            )

    def _posterior_predictive_data_transformation(
        self,
        X: pd.DataFrame,
        y: pd.Series | None = None,
        include_last_observations: bool = False,
    ) -> xr.Dataset:
        """Transform the data for posterior predictive sampling.

        Parameters
        ----------
        X : pd.DataFrame
            The input data for prediction.
        y : pd.Series, optional
            The target data for prediction.
        include_last_observations : bool, optional
            Whether to include the last observations of the training data for continuity.

        Returns
        -------
        xr.Dataset
            The transformed data in xarray format.
        """
        # Validate that include_last_observations is not used with overlapping dates
        self._validate_date_overlap_with_include_last_observations(
            X, include_last_observations
        )

        dataarrays = []
        if include_last_observations:
            last_obs = self.xarray_dataset.isel(date=slice(-self.adstock.l_max, None))
            dataarrays.append(last_obs)

        # Transform X and y_pred to xarray
        X_xarray = self._create_xarray_from_pandas(
            data=X,
            date_column=self.date_column,
            dims=self.dims,
            metric_list=self.channel_columns,
            metric_coordinate_name="channel",
        ).transpose("date", *self.dims, "channel")
        dataarrays.append(X_xarray)

        if self.control_columns is not None:
            control_dataarray = self._create_xarray_from_pandas(
                data=X,
                date_column=self.date_column,
                dims=self.dims,
                metric_list=self.control_columns,
                metric_coordinate_name="control",
            ).transpose("date", *self.dims, "control")
            dataarrays.append(control_dataarray)

        if y is not None:
            y_xarray = (
                self._create_xarray_from_pandas(
                    data=y,
                    date_column=self.date_column,
                    dims=self.dims,
                    metric_list=[self.target_column],
                    metric_coordinate_name="target",
                )
                .sum("target")
                .transpose("date", *self.dims)
            )
        else:
            # Return empty xarray with same dimensions as the target but full of zeros
            # Use the same dtype as the existing target data to avoid dtype mismatches
            target_dtype = self.xarray_dataset._target.dtype
            y_xarray = xr.DataArray(
                np.zeros(
                    (
                        X[self.date_column].nunique(),
                        *[len(self.xarray_dataset.coords[dim]) for dim in self.dims],
                    ),
                    dtype=target_dtype,
                ),
                dims=("date", *self.dims),
                coords={
                    "date": X[self.date_column].unique(),
                    **{dim: self.xarray_dataset.coords[dim] for dim in self.dims},
                },
                name="_target",
            ).to_dataset()

        dataarrays.append(y_xarray)
        self.dataarrays = dataarrays
        self._new_internal_xarray = xr.merge(dataarrays).fillna(0)

        return xr.merge(dataarrays).fillna(0)

    def _set_xarray_data(
        self,
        dataset_xarray: xr.Dataset,
        clone_model: bool = True,
    ) -> pm.Model:
        """Set xarray data into the model.

        Parameters
        ----------
        dataset_xarray : xr.Dataset
            Input data for channels and other variables.
        clone_model : bool, optional
            Whether to clone the model. Defaults to True.

        Returns
        -------
        None
        """
        model = cm(self.model) if clone_model else self.model

        # Get channel data and handle dtype conversion
        channel_values = dataset_xarray._channel.transpose(
            "date", *self.dims, "channel"
        )
        if "channel_data" in model.named_vars:
            original_dtype = model.named_vars["channel_data"].type.dtype
            channel_values = channel_values.astype(original_dtype)

        data = {"channel_data": channel_values}
        coords = self.model.coords.copy()
        coords["date"] = dataset_xarray["date"].to_numpy()

        if "_control" in dataset_xarray:
            control_values = dataset_xarray["_control"].transpose(
                "date", *self.dims, "control"
            )
            if "control_data" in model.named_vars:
                original_dtype = model.named_vars["control_data"].type.dtype
                control_values = control_values.astype(original_dtype)
            data["control_data"] = control_values
            coords["control"] = dataset_xarray["control"].to_numpy()
        if self.yearly_seasonality is not None:
            data["dayofyear"] = dataset_xarray["date"].dt.dayofyear.to_numpy()

        if self.time_varying_intercept or self.time_varying_media:
            data["time_index"] = infer_time_index(
                pd.Series(dataset_xarray["date"]),
                pd.Series(self.model_coords["date"]),
                self._time_resolution,
            )

        if "_target" in dataset_xarray:
            target_values = dataset_xarray._target.transpose("date", *self.dims)
            # Get the original dtype from the model's shared variable
            if "target_data" in model.named_vars:
                original_dtype = model.named_vars["target_data"].type.dtype
                # Convert to the original dtype to avoid precision loss errors
                data["target_data"] = target_values.astype(original_dtype)
            else:
                data["target_data"] = target_values

        self.new_updated_data = data
        self.new_updated_coords = coords
        self.new_updated_model = model

        with model:
            pm.set_data(data, coords=coords)

        return model

    def sample_posterior_predictive(
        self,
        X: pd.DataFrame | None = None,  # type: ignore
        extend_idata: bool = True,  # type: ignore
        combined: bool = True,  # type: ignore
        include_last_observations: bool = False,  # type: ignore
        clone_model: bool = True,  # type: ignore
        **sample_posterior_predictive_kwargs,  # type: ignore
    ) -> xr.DataArray:
        """Sample from the model's posterior predictive distribution.

        Parameters
        ----------
        X : pd.DataFrame
            Input data for prediction, with the same structure as the training data.
        y : pd.Series, optional
            Optional target data for validation or alignment. Default is None.
        extend_idata : bool, optional
            Whether to add predictions to the inference data object. Defaults to True.
        combined : bool, optional
            Combine chain and draw dimensions into a single sample dimension. Defaults to True.
        include_last_observations : bool, optional
            Whether to include the last observations of the training data for continuity
            (useful for adstock transformations). Defaults to False.
        clone_model : bool, optional
            Whether to clone the model. Defaults to True.
        **sample_posterior_predictive_kwargs
            Additional arguments for `pm.sample_posterior_predictive`.

        Returns
        -------
        xr.DataArray
            Posterior predictive samples.
        """
        X = _handle_deprecate_pred_argument(X, "X", sample_posterior_predictive_kwargs)
        # Update model data with xarray
        if X is None:
            raise ValueError("X values must be provided")
        dataset_xarray = self._posterior_predictive_data_transformation(
            X=X,
            include_last_observations=include_last_observations,
        )
        model = self._set_xarray_data(
            dataset_xarray=dataset_xarray,
            clone_model=clone_model,
        )

        for mu_effect in self.mu_effects:
            mu_effect.set_data(self, model, dataset_xarray)

        with model:
            # Sample from posterior predictive
            post_pred = pm.sample_posterior_predictive(
                self.idata, **sample_posterior_predictive_kwargs
            )

            if extend_idata:
                self.idata.extend(post_pred, join="right")  # type: ignore

        group = "posterior_predictive"
        posterior_predictive_samples = az.extract(post_pred, group, combined=combined)

        if include_last_observations:
            # Remove extra observations used for adstock continuity
            posterior_predictive_samples = posterior_predictive_samples.isel(
                date=slice(self.adstock.l_max, None)
            )

        return posterior_predictive_samples

    def _make_channel_transform(
        self, df_lift_test: pd.DataFrame
    ) -> Callable[[np.ndarray], np.ndarray]:
        """Create a function for transforming the channel data into the same scale as in the model.

        Parameters
        ----------
        df_lift_test : pd.DataFrame
            Lift test measurements.

        Returns
        -------
        Callable[[np.ndarray], np.ndarray]
            The function for scaling the channel data.
        """
        # The transformer will be passed a np.ndarray of data corresponding to this index.
        index_cols = [*list(self.dims), "channel"]
        # We reconstruct the input dataframe following the transformations performed within
        # `lift_test.scale_channel_lift_measurements()``.
        input_df = (
            df_lift_test.loc[:, [*index_cols, "x", "delta_x"]]
            .set_index(index_cols, append=True)
            .stack()
            .unstack(level=-2)
            .reindex(self.channel_columns, axis=1)  # type: ignore
            .fillna(0)
        )

        def channel_transform(input: np.ndarray) -> np.ndarray:
            """Transform lift test channel data to the same scale as in the model."""
            # reconstruct the df corresponding to the input np.ndarray.
            reconstructed = (
                pd.DataFrame(data=input, index=input_df.index, columns=input_df.columns)
                .stack()
                .unstack(level=-2)
            )
            return (
                (
                    # Scale the data according to the scaler coords.
                    reconstructed.to_xarray() / self.scalers._channel
                )
                .to_dataframe()
                .fillna(0)
                .stack()
                .unstack(level=-2)
                .loc[input_df.index, :]
                .values
            )

        # Finally return the scaled data as a np.ndarray corresponding to the input index order.
        return channel_transform

    def _make_target_transform(
        self, df_lift_test: pd.DataFrame
    ) -> Callable[[np.ndarray], np.ndarray]:
        """Create a function for transforming the target measurements into the same scale as in the model.

        Parameters
        ----------
        df_lift_test : pd.DataFrame
            Lift test measurements.

        Returns
        -------
        Callable[[np.ndarray], np.ndarray]
            The function for scaling the target data.
        """
        # These are the same order as in the original lift test measurements.
        index_cols = [*list(self.dims), "channel"]
        input_idx = df_lift_test.set_index(index_cols, append=True).index

        def target_transform(input: np.ndarray) -> np.ndarray:
            """Transform lift test measurements and sigma to the same scale as in the model."""
            # Reconstruct the input df column with the correct index.
            reconstructed = pd.DataFrame(
                data=input, index=input_idx, columns=["target"]
            )
            return (
                (
                    # Scale the measurements.
                    reconstructed.to_xarray() / self.scalers._target
                )
                .to_dataframe()
                .loc[input_idx, :]
                .values
            )

        # Finally, return the scaled measurements as a np.ndarray corresponding to
        # the input index order.
        return target_transform

    def add_lift_test_measurements(
        self,
        df_lift_test: pd.DataFrame,
        dist: type[pm.Distribution] = pm.Gamma,
        name: str = "lift_measurements",
    ) -> None:
        """Add lift tests to the model.

        The model for the difference of a channel's saturation curve is created
        from `x` and `x + delta_x` for each channel. This random variable is
        then conditioned using the empirical lift, `delta_y`, and `sigma` of the lift test
        with the specified distribution `dist`.

        The pseudo-code for the lift test is as follows:

        .. code-block:: python

            model_estimated_lift = saturation_curve(x + delta_x) - saturation_curve(x)
            empirical_lift = delta_y
            dist(abs(model_estimated_lift), sigma=sigma, observed=abs(empirical_lift))


        The model has to be built before adding the lift tests.

        Parameters
        ----------
        df_lift_test : pd.DataFrame
            DataFrame with lift test results with at least the following columns:
                * `DIM_NAME`: dimension name. One column per dimension in `mmm.dims`.
                * `channel`: channel name. Must be present in `channel_columns`.
                * `x`: x axis value of the lift test.
                * `delta_x`: change in x axis value of the lift test.
                * `delta_y`: change in y axis value of the lift test.
                * `sigma`: standard deviation of the lift test.
        dist : pm.Distribution, optional
            The distribution to use for the likelihood, by default pm.Gamma
        name : str, optional
            The name of the likelihood of the lift test contribution(s),
            by default "lift_measurements". Name change required if calling
            this method multiple times.

        Raises
        ------
        RuntimeError
            If the model has not been built yet.
        KeyError
            If the 'channel' column or any of the model dimensions is not present
            in df_lift_test.

        Examples
        --------
        Build the model first then add lift test measurements.

        .. code-block:: python

            import pandas as pd
            import numpy as np

            from pymc_marketing.mmm import GeometricAdstock, LogisticSaturation

            from pymc_marketing.mmm.multidimensional import MMM

            model = MMM(
                date_column="date",
                channel_columns=["x1", "x2"],
                target_column="target",
                adstock=GeometricAdstock(l_max=8),
                saturation=LogisticSaturation(),
                yearly_seasonality=2,
                dims=("geo",),
            )

            X = pd.DataFrame(
                {
                    "date": np.tile(
                        pd.date_range(start="2025-01-01", end="2025-05-01", freq="W"), 2
                    ),
                    "x1": np.random.rand(34),
                    "x2": np.random.rand(34),
                    "target": np.random.rand(34),
                    "geo": 17 * ["FIN"] + 17 * ["SWE"],
                }
            )
            y = X["target"]

            model.build_model(X.drop(columns=["target"]), y)

            df_lift_test = pd.DataFrame(
                {
                    "channel": ["x1", "x1"],
                    "geo": ["FIN", "SWE"],
                    "x": [1, 1],
                    "delta_x": [0.1, 0.2],
                    "delta_y": [0.1, 0.1],
                    "sigma": [0.1, 0.1],
                }
            )

            model.add_lift_test_measurements(df_lift_test)

        """
        if not hasattr(self, "model"):
            raise RuntimeError(
                "The model has not been built yet. Please, build the model first."
            )

        if "channel" not in df_lift_test.columns:
            raise KeyError(
                "The 'channel' column is required to map the lift measurements to the model."
            )

        for dim in self.dims:
            if dim not in df_lift_test.columns:
                raise KeyError(
                    f"The {dim} column is required to map the lift measurements to the model."
                )

        # Function to scale "delta_y", and "sigma" to same scale as target in model.
        target_transform = self._make_target_transform(df_lift_test)

        # Function to scale "x" and "delta_x" to the same scale as their respective channels.
        channel_transform = self._make_channel_transform(df_lift_test)

        df_lift_test_scaled = scale_lift_measurements(
            df_lift_test=df_lift_test,
            channel_col="channel",
            channel_columns=self.channel_columns,  # type: ignore
            channel_transform=channel_transform,
            target_transform=target_transform,
            dim_cols=list(self.dims),
        )
        # This is coupled with the name of the
        # latent process Deterministic
        time_varying_var_name = (
            "media_latent_process" if self.time_varying_media else None
        )
        add_lift_measurements_to_likelihood_from_saturation(
            df_lift_test=df_lift_test_scaled,
            saturation=self.saturation,
            time_varying_var_name=time_varying_var_name,
            model=self.model,
            dist=dist,
            name=name,
        )


def create_sample_kwargs(
    sampler_config: dict[str, Any] | None,
    progressbar: bool | None,
    random_seed: RandomState | None,
    **kwargs,
) -> dict[str, Any]:
    """Create the dictionary of keyword arguments for `pm.sample`.

    Parameters
    ----------
    sampler_config : dict | None
        The configuration dictionary for the sampler. If None, defaults to an empty dict.
    progressbar : bool, optional
        Whether to show the progress bar during sampling. Defaults to True.
    random_seed : RandomState, optional
        The random seed for the sampler.
    **kwargs : Any
        Additional keyword arguments to pass to the sampler.

    Returns
    -------
    dict
        The dictionary of keyword arguments for `pm.sample`.
    """
    # Ensure sampler_config is a dictionary
    sampler_config = sampler_config.copy() if sampler_config is not None else {}

    # Handle progress bar configuration
    sampler_config["progressbar"] = (
        progressbar
        if progressbar is not None
        else sampler_config.get("progressbar", True)
    )

    # Add random seed if provided
    if random_seed is not None:
        sampler_config["random_seed"] = random_seed

    # Update with additional keyword arguments
    sampler_config.update(kwargs)
    return sampler_config


class MultiDimensionalBudgetOptimizerWrapper(OptimizerCompatibleModelWrapper):
    """Wrapper for the BudgetOptimizer to handle multi-dimensional model."""

    def __init__(self, model: MMM, start_date: str, end_date: str):
        self.model_class = model
        self.start_date = start_date
        self.end_date = end_date
        # Compute the number of periods to allocate budget for
        self.zero_data = create_zero_dataset(
            model=self.model_class, start_date=start_date, end_date=end_date
        )
        self.num_periods = len(self.zero_data[self.model_class.date_column].unique())
        # Adding missing dependencies for compatibility with BudgetOptimizer
        self._channel_scales = 1.0

    def __getattr__(self, name):
        """Delegate attribute access to the wrapped MMM model."""
        try:
            # First, try to get the attribute from the wrapper itself
            return object.__getattribute__(self, name)
        except AttributeError:
            # If not found, delegate to the wrapped model
            try:
                return getattr(self.model_class, name)
            except AttributeError as e:
                # Raise an AttributeError if the attribute is not found in either
                raise AttributeError(
                    f"'{type(self).__name__}' object and its wrapped 'MMM' object have no attribute '{name}'"
                ) from e

    def _set_predictors_for_optimization(self, num_periods: int) -> pm.Model:
        """Return the respective PyMC model with any predictors set for optimization."""
        # Use the model's method for transformation
        dataset_xarray = self._posterior_predictive_data_transformation(
            X=self.zero_data,
            include_last_observations=False,
        )

        # Use the model's method to set data
        pymc_model = self._set_xarray_data(
            dataset_xarray=dataset_xarray,
            clone_model=True,  # Ensure we work on a clone
        )

        # Use the model's mu_effects and set data using the model instance
        for mu_effect in self.mu_effects:
            mu_effect.set_data(self, pymc_model, dataset_xarray)

        return pymc_model

    def optimize_budget(
        self,
        budget: float | int,
        budget_bounds: xr.DataArray | None = None,
        response_variable: str = "total_media_contribution_original_scale",
        utility_function: UtilityFunctionType = average_response,
        constraints: Sequence[dict[str, Any]] = (),
        default_constraints: bool = True,
        budgets_to_optimize: xr.DataArray | None = None,
        budget_distribution_over_period: xr.DataArray | None = None,
        callback: bool = False,
        **minimize_kwargs,
    ) -> (
        tuple[xr.DataArray, OptimizeResult]
        | tuple[xr.DataArray, OptimizeResult, list[dict[str, Any]]]
    ):
        """Optimize the budget allocation for the model.

        Parameters
        ----------
        budget : float | int
            Total budget to allocate.
        budget_bounds : xr.DataArray | None
            Budget bounds per channel.
        response_variable : str
            Response variable to optimize.
        utility_function : UtilityFunctionType
            Utility function to maximize.
        constraints : Sequence[dict[str, Any]]
            Custom constraints for the optimizer.
        default_constraints : bool
            Whether to add default constraints.
        budgets_to_optimize : xr.DataArray | None
            Mask defining which budgets to optimize.
        budget_distribution_over_period : xr.DataArray | None
            Distribution factors for budget allocation over time. Should have dims ("date", *budget_dims)
            where date dimension has length num_periods. Values along date dimension should sum to 1 for
            each combination of other dimensions. If None, budget is distributed evenly across periods.
        callback : bool
            Whether to return callback information tracking optimization progress.
        **minimize_kwargs
            Additional arguments for the optimizer.

        Returns
        -------
        tuple
            Optimal budgets and optimization result. If callback=True, also returns
            a list of dictionaries with optimization information at each iteration.
        """
        from pymc_marketing.mmm.budget_optimizer import BudgetOptimizer

        allocator = BudgetOptimizer(
            num_periods=self.num_periods,
            utility_function=utility_function,
            response_variable=response_variable,
            custom_constraints=constraints,
            default_constraints=default_constraints,
            budgets_to_optimize=budgets_to_optimize,
            budget_distribution_over_period=budget_distribution_over_period,
            model=self,  # Pass the wrapper instance itself to the BudgetOptimizer
        )

        return allocator.allocate_budget(
            total_budget=budget,
            budget_bounds=budget_bounds,
            callback=callback,
            **minimize_kwargs,
        )

    def sample_response_distribution(
        self,
        allocation_strategy: xr.DataArray,
        noise_level: float = 0.001,
        additional_var_names: list[str] | None = None,
    ) -> az.InferenceData:
        """Generate synthetic dataset and sample posterior predictive based on allocation.

        Parameters
        ----------
        allocation_strategy : DataArray
            The allocation strategy for the channels.
        noise_level : float
            The relative level of noise to add to the data allocation.

        Returns
        -------
        az.InferenceData
            The posterior predictive samples based on the synthetic dataset.
        """
        data = create_zero_dataset(
            model=self,
            start_date=self.start_date,
            end_date=self.end_date,
            channel_xr=allocation_strategy.to_dataset(dim="channel"),
        )

        data_with_noise = add_noise_to_channel_allocation(
            df=data,
            channels=self.channel_columns,
            rel_std=noise_level,
            seed=42,
        )

        constant_data = allocation_strategy.to_dataset(name="allocation")
<<<<<<< HEAD

        return self.sample_posterior_predictive(
            X=data_with_noise,
            extend_idata=False,
            include_last_observations=True,
            var_names=[
                "y",
                "channel_contribution_original_scale",
                "total_media_contribution_original_scale",
            ],
            progressbar=False,
        ).merge(constant_data)
=======
        _dataset = data_with_noise.set_index([self.date_column, *list(self.dims)])[
            self.channel_columns
        ].to_xarray()

        var_names = [
            "y",
            "channel_contribution",
            "total_media_contribution_original_scale",
        ]
        if additional_var_names is not None:
            var_names.extend(additional_var_names)

        return (
            self.sample_posterior_predictive(
                X=data_with_noise,
                extend_idata=False,
                include_last_observations=True,
                var_names=var_names,
                progressbar=False,
            )
            .merge(constant_data)
            .merge(_dataset)
        )
>>>>>>> f51f9f54
<|MERGE_RESOLUTION|>--- conflicted
+++ resolved
@@ -1867,20 +1867,6 @@
         )
 
         constant_data = allocation_strategy.to_dataset(name="allocation")
-<<<<<<< HEAD
-
-        return self.sample_posterior_predictive(
-            X=data_with_noise,
-            extend_idata=False,
-            include_last_observations=True,
-            var_names=[
-                "y",
-                "channel_contribution_original_scale",
-                "total_media_contribution_original_scale",
-            ],
-            progressbar=False,
-        ).merge(constant_data)
-=======
         _dataset = data_with_noise.set_index([self.date_column, *list(self.dims)])[
             self.channel_columns
         ].to_xarray()
@@ -1903,5 +1889,4 @@
             )
             .merge(constant_data)
             .merge(_dataset)
-        )
->>>>>>> f51f9f54
+        )