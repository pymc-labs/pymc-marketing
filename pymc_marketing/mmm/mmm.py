--- conflicted
+++ resolved
@@ -2219,7 +2219,6 @@
                 date=slice(self.adstock.l_max, None)
             )
 
-<<<<<<< HEAD
         # Transform to original scale if requested (default behavior)
         if original_scale and self.output_var in posterior_predictive_samples:
             # Since we now store original scale data and apply scaling in model,
@@ -2238,7 +2237,7 @@
                         dim_name="date",
                     )
                 )
-=======
+
         intercept_condition = (
             "intercept" in sample_posterior_predictive_kwargs.get("var_names", [])
             and not self.time_varying_intercept
@@ -2261,7 +2260,6 @@
                 func=self.get_target_transformer().inverse_transform,
                 dim_name="date",
             )
->>>>>>> 492930ae
 
             # We need to remove the date dimension after the inverse transform
             if intercept_condition:
