--- conflicted
+++ resolved
@@ -22,15 +22,11 @@
 import numpy as np
 import pytensor.tensor as pt
 from pydantic import BaseModel, ConfigDict, Field
-<<<<<<< HEAD
-=======
 from pymc import Model, do
->>>>>>> dc6a63c8
 from pymc.logprob.utils import rvs_in_graph
 from pymc.model.transform.optimization import freeze_dims_and_data
 from pytensor import clone_replace, function
 from pytensor.graph import rewrite_graph, vectorize_graph
-<<<<<<< HEAD
 from pytensor.graph.basic import get_var_by_name
 from scipy.optimize import OptimizeResult, minimize
 from xarray import DataArray
@@ -40,13 +36,11 @@
     build_default_sum_constraint,
     compile_constraints_for_scipy,
 )
-=======
 from pytensor.graph.basic import ancestors
 from scipy.optimize import OptimizeResult, minimize
 from xarray import DataArray
 
 from pymc_marketing.mmm.mmm import MMM
->>>>>>> dc6a63c8
 from pymc_marketing.mmm.utility import UtilityFunctionType, average_response
 
 
@@ -84,11 +78,7 @@
         description="The number of time units at time granularity which the budget is to be allocated.",
     )
 
-<<<<<<< HEAD
-    hmm_model: Any = Field(
-=======
     mmm_model: MMM = Field(
->>>>>>> dc6a63c8
         ...,
         description="The marketing mix model to optimize.",
         arbitrary_types_allowed=True,
@@ -131,20 +121,6 @@
 
     def __init__(self, **data):
         super().__init__(**data)
-<<<<<<< HEAD
-        self._pymc_model = self.hmm_model._set_predictors_for_optimization(
-            self.num_periods
-        )
-        self._budget_dims = [
-            dim
-            for dim in self._pymc_model.named_vars_to_dims["channel_data"]
-            if dim != "date"
-        ]
-        self._budget_coords = {
-            dim: list(self._pymc_model._coords[dim]) for dim in self._budget_dims
-        }
-        self._budget_shape = tuple(len(coord) for coord in self._budget_coords.values())
-=======
         pymc_model = self.mmm_model._set_predictors_for_optimization(self.num_periods)
         self._budget_dims = [
             dim
@@ -164,7 +140,6 @@
         self._pymc_model = self._replace_channel_data_by_optimization_variable(
             pymc_model
         )
->>>>>>> dc6a63c8
 
         self._compiled_functions = {}
         self._compile_objective_and_grad()
@@ -173,7 +148,6 @@
             default=self.default_constraints, constraints=self.custom_constraints
         )
 
-<<<<<<< HEAD
     def set_constraints(self, constraints, default=None):
         """Set constraints"""
         self._constraints = {}
@@ -212,14 +186,6 @@
 
         return budgets
 
-    def _compile_objective_and_grad(self):
-        """Compile the objective function and its gradient using symbolic computation."""
-        budgets = self._create_budget_variable()
-        response_distribution = self.extract_response_distribution(budgets=budgets)
-
-        objective_value = -self.utility_function(
-            samples=response_distribution, budgets=budgets
-=======
     def _replace_channel_data_by_optimization_variable(self, model: Model) -> Model:
         """Replace the deterministic `"channel_data"` in the model by the optimization variable."""
         num_periods = self.num_periods
@@ -248,7 +214,6 @@
         repeated_budgets_with_carry_over_shape = list(tuple(budgets.shape))
         repeated_budgets_with_carry_over_shape.insert(
             date_dim_idx, num_periods + max_lag
->>>>>>> dc6a63c8
         )
         repeated_budgets_with_carry_over = pt.zeros(
             repeated_budgets_with_carry_over_shape
@@ -259,22 +224,12 @@
         ].set(repeated_budgets)
         repeated_budgets_with_carry_over.name = "repeated_budgets_with_carry_over"
 
-<<<<<<< HEAD
-        # Compute gradient symbolically
-        [budgets_flat] = get_var_by_name([budgets], "budgets_flat")
-        grad_obj = pt.grad(objective_value, budgets_flat)
-
-        # Compile the functions
-        utility_func = function([budgets_flat], objective_value)
-        grad_func = function([budgets_flat], grad_obj)
-=======
         # Freeze the dimensions of the model to simplify graph
         # We don't try to freeze data variables because they may have incorrect shapes on the date dimension
         model = freeze_dims_and_data(model, data=[])
 
         # Replace the deterministic channel_data by the optimization variable using do
         return do(model, {"channel_data": repeated_budgets_with_carry_over})
->>>>>>> dc6a63c8
 
     def extract_response_distribution(
         self, response_variable: str
@@ -305,99 +260,6 @@
             for rv in needed_rvs
         }
 
-<<<<<<< HEAD
-    def extract_response_distribution(
-        self, budgets: pt.TensorVariable
-    ) -> pt.TensorVariable:
-        """Extract the response graph, conditioned on the posterior draws and a placeholder budget variable."""
-        if not (isinstance(budgets, pt.TensorVariable)):  # and budgets.type.ndim == 1):
-            raise ValueError("budgets must be a TensorVariable")
-
-        num_periods = self.num_periods
-        model = self._pymc_model
-        posterior = self.hmm_model.idata.posterior  # type: ignore
-        max_lag = self.hmm_model.adstock.l_max
-        channel_scales = self.hmm_model.scaler.input_scales[
-            self.hmm_model.channel_columns
-        ].values
-
-        # Freeze all but date dims for a more succinct graph
-        coords = self._pymc_model._coords
-        model = freeze_dims_and_data(
-            model, data=[], dims=[dim for dim in coords if dim != "date"]
-        )
-
-        response_variable = model[self.response_variable]
-
-        # Replicate the budget over num_periods and append zeros to also quantify carry-over effects
-        channel_data_dims = model.named_vars_to_dims["channel_data"]
-        date_dim_idx = list(channel_data_dims).index("date")
-
-        budgets_tiled_shape = list(tuple(budgets.shape))
-        budgets_tiled_shape.insert(date_dim_idx, num_periods)
-        # TODO: If scales become part of the model, we don't need to transform it here
-        budgets /= channel_scales[:, None]
-        budgets_tiled = pt.broadcast_to(
-            pt.expand_dims(budgets, date_dim_idx), budgets_tiled_shape
-        )
-
-        budget_full_shape = list(tuple(budgets.shape))
-        budget_full_shape.insert(date_dim_idx, num_periods + max_lag)
-        budgets_full = pt.zeros(budget_full_shape)
-        set_idxs = (*((slice(None),) * date_dim_idx), slice(None, num_periods))
-        budgets_full = budgets_full[set_idxs].set(budgets_tiled)
-        budgets_full.name = "budgets_full"
-
-        # Replace model free_RVs by placeholder variables
-        placeholder_replace_dict = {
-            model[free_RV.name]: pt.tensor(
-                name=free_RV.name,
-                shape=free_RV.type.shape,
-                dtype=free_RV.dtype,
-            )
-            for free_RV in model.free_RVs
-        }
-
-        # Replace the channel_data by the budget variable
-        placeholder_replace_dict[model["channel_data"]] = budgets_full
-
-        [response_variable] = clone_replace(
-            [response_variable],
-            replace=placeholder_replace_dict,
-        )
-
-        if rvs_in_graph([response_variable]):
-            raise RuntimeError("RVs found in the extracted graph, this is likely a bug")
-
-        # Cleanup graph prior to vectorization
-        response_variable = rewrite_graph(
-            response_variable, include=("canonicalize", "ShapeOpt")
-        )
-
-        # Replace dummy variables by posterior constants (and vectorize graph)
-        replace_dict = {}
-        for placeholder in placeholder_replace_dict.values():
-            if placeholder.name == "budgets_full":
-                continue
-            replace_dict[placeholder] = pt.constant(
-                posterior[placeholder.name].astype(placeholder.dtype),
-                name=placeholder.name,
-            )
-
-        response_variable_distribution = vectorize_graph(
-            response_variable, replace=replace_dict
-        )
-
-        # Final cleanup of the vectorize graph.
-        # This shouldn't be needed, vectorize should just not do anything if there are no batch dims!
-        response_variable_distribution = rewrite_graph(
-            response_variable_distribution,
-            include=(
-                "local_eager_useless_unbatched_blockwise",
-                "local_useless_unbatched_blockwise",
-            ),
-        )
-=======
         [response_variable] = clone_replace(
             [response_variable],
             replace=placeholder_replace_dict,
@@ -464,7 +326,108 @@
             "objective": objective_func,
             "gradient": grad_func,
         }
->>>>>>> dc6a63c8
+
+    def _objective(self, budgets: pt.TensorVariable) -> float:
+        """Objective function for the budget optimization."""
+        return self._compiled_functions[self.utility_function]["objective"](
+            budgets
+        ).item()
+
+    def _gradient(self, budgets: pt.TensorVariable) -> pt.TensorVariable:
+        """Gradient of the objective function."""
+        return self._compiled_functions[self.utility_function]["gradient"](budgets)
+
+    def extract_response_distribution(
+        self, budgets: pt.TensorVariable
+    ) -> pt.TensorVariable:
+        """Extract the response graph, conditioned on the posterior draws and a placeholder budget variable."""
+        if not (isinstance(budgets, pt.TensorVariable)):  # and budgets.type.ndim == 1):
+            raise ValueError("budgets must be a TensorVariable")
+
+        num_periods = self.num_periods
+        model = self._pymc_model
+        posterior = self.hmm_model.idata.posterior  # type: ignore
+        max_lag = self.hmm_model.adstock.l_max
+        channel_scales = self.hmm_model.scaler.input_scales[
+            self.hmm_model.channel_columns
+        ].values
+
+        # Freeze all but date dims for a more succinct graph
+        coords = self._pymc_model._coords
+        model = freeze_dims_and_data(
+            model, data=[], dims=[dim for dim in coords if dim != "date"]
+        )
+
+        response_variable = model[self.response_variable]
+
+        # Replicate the budget over num_periods and append zeros to also quantify carry-over effects
+        channel_data_dims = model.named_vars_to_dims["channel_data"]
+        date_dim_idx = list(channel_data_dims).index("date")
+
+        budgets_tiled_shape = list(tuple(budgets.shape))
+        budgets_tiled_shape.insert(date_dim_idx, num_periods)
+        # TODO: If scales become part of the model, we don't need to transform it here
+        budgets /= channel_scales[:, None]
+        budgets_tiled = pt.broadcast_to(
+            pt.expand_dims(budgets, date_dim_idx), budgets_tiled_shape
+        )
+
+        budget_full_shape = list(tuple(budgets.shape))
+        budget_full_shape.insert(date_dim_idx, num_periods + max_lag)
+        budgets_full = pt.zeros(budget_full_shape)
+        set_idxs = (*((slice(None),) * date_dim_idx), slice(None, num_periods))
+        budgets_full = budgets_full[set_idxs].set(budgets_tiled)
+        budgets_full.name = "budgets_full"
+
+        # Replace model free_RVs by placeholder variables
+        placeholder_replace_dict = {
+            model[free_RV.name]: pt.tensor(
+                name=free_RV.name,
+                shape=free_RV.type.shape,
+                dtype=free_RV.dtype,
+            )
+            for free_RV in model.free_RVs
+        }
+
+        # Replace the channel_data by the budget variable
+        placeholder_replace_dict[model["channel_data"]] = budgets_full
+
+        [response_variable] = clone_replace(
+            [response_variable],
+            replace=placeholder_replace_dict,
+        )
+
+        if rvs_in_graph([response_variable]):
+            raise RuntimeError("RVs found in the extracted graph, this is likely a bug")
+
+        # Cleanup graph prior to vectorization
+        response_variable = rewrite_graph(
+            response_variable, include=("canonicalize", "ShapeOpt")
+        )
+
+        # Replace dummy variables by posterior constants (and vectorize graph)
+        replace_dict = {}
+        for placeholder in placeholder_replace_dict.values():
+            if placeholder.name == "budgets_full":
+                continue
+            replace_dict[placeholder] = pt.constant(
+                posterior[placeholder.name].astype(placeholder.dtype),
+                name=placeholder.name,
+            )
+
+        response_variable_distribution = vectorize_graph(
+            response_variable, replace=replace_dict
+        )
+
+        # Final cleanup of the vectorize graph.
+        # This shouldn't be needed, vectorize should just not do anything if there are no batch dims!
+        response_variable_distribution = rewrite_graph(
+            response_variable_distribution,
+            include=(
+                "local_eager_useless_unbatched_blockwise",
+                "local_useless_unbatched_blockwise",
+            ),
+        )
 
         return response_variable_distribution
 
@@ -490,13 +453,8 @@
         ----------
         total_budget : float
             The total budget.
-<<<<<<< HEAD
-        budget_bounds : DataArray, optional
-            Array containing the budget bounds for each channel. Default is None.
-=======
         budget_bounds : DataArray or dict, optional
             DataArray or dict containing the budget bounds for each channel. Default is None.
->>>>>>> dc6a63c8
         custom_constraints : dict, optional
             Custom constraints for the optimization. Default is None.
         minimize_kwargs : dict, optional
@@ -520,11 +478,6 @@
                 UserWarning,
                 stacklevel=2,
             )
-<<<<<<< HEAD
-            budget_bounds = DataArray(
-                np.full(fill_value=[0, total_budget], shape=(*self._budget_shape, 2)),
-                dims=[*self._budget_dims, "bound"],
-=======
             budget_bounds_array = np.full(
                 fill_value=[0, total_budget], shape=(*self._budget_shape, 2)
             )
@@ -565,7 +518,6 @@
                 "Using default equality constraint: The sum of all budgets should be equal to the total budget.",
                 UserWarning,
                 stacklevel=2,
->>>>>>> dc6a63c8
             )
         elif isinstance(budget_bounds, dict):
             # TODO: Backwards compatibility with dict approach?
@@ -577,7 +529,6 @@
                 )
             budget_bounds = budget_bounds.transpose(*self._budget_dims, "bound")
         else:
-<<<<<<< HEAD
             raise ValueError("budget_bounds must be an DataArray")
 
         if self.opt_mask is None:
@@ -601,14 +552,10 @@
         [budgets_size] = get_var_by_name(
             [self._create_budget_variable()], "budgets_flat"
         )[0].type.shape
-        initial_guess = np.ones(budgets_size) * total_budget / budgets_size
-=======
-            constraints = custom_constraints
-
+        
         budgets_size = np.prod(self._budget_shape)
         initial_guess = np.ones(budgets_size) * total_budget / budgets_size
         initial_guess = initial_guess.astype(self._budgets_flat.type.dtype)
->>>>>>> dc6a63c8
 
         if minimize_kwargs is None:
             minimize_kwargs = self.DEFAULT_MINIMIZE_KWARGS.copy()
@@ -621,25 +568,16 @@
             jac=self._compiled_functions[self.utility_function]["gradient"],
             x0=initial_guess,
             bounds=bounds,
-<<<<<<< HEAD
-            constraints=constraints_for_scipy,
-            jac=self._gradient,
-=======
             constraints=constraints,
->>>>>>> dc6a63c8
             **minimize_kwargs,
         )
 
         if result.success:
-<<<<<<< HEAD
             if self.opt_mask is None:
                 optimal_budgets = np.reshape(result.x, self._budget_shape)
             else:
                 optimal_budgets = np.zeros_like(self.opt_mask.values, dtype=float)
                 optimal_budgets[self.opt_mask.values] = result.x
-=======
-            optimal_budgets = np.reshape(result.x, self._budget_shape)
->>>>>>> dc6a63c8
             optimal_budgets = DataArray(
                 optimal_budgets, dims=self._budget_dims, coords=self._budget_coords
             )
