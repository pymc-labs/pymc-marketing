--- conflicted
+++ resolved
@@ -331,11 +331,11 @@
 
     return data
 
-
-<<<<<<< HEAD
+  
 def softplus(x: pt.TensorVariable) -> pt.TensorVariable:
     return pm.math.log(1 + pm.math.exp(x))
-=======
+  
+
 def create_new_spend_data(
     spend: np.ndarray,
     adstock_max_lag: int,
@@ -421,5 +421,4 @@
             spend_leading_up,
             spend,
         ]
-    )
->>>>>>> 06b111eb
+    )