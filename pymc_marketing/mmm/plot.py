--- conflicted
+++ resolved
@@ -193,20 +193,14 @@
 import matplotlib.ticker as mtick
 import numpy as np
 import pandas as pd
-<<<<<<< HEAD
-=======
 import seaborn as sns
->>>>>>> 0e861cbb
 import xarray as xr
 from matplotlib.axes import Axes
 from matplotlib.figure import Figure
 from numpy.typing import NDArray
 
-<<<<<<< HEAD
 from pymc_marketing.metrics import crps
-=======
 from pymc_marketing.mmm.utils import build_contributions
->>>>>>> 0e861cbb
 
 __all__ = ["MMMPlotSuite"]
 
@@ -2590,7 +2584,324 @@
         finally:
             self.idata.sensitivity_analysis = original  # type: ignore
 
-<<<<<<< HEAD
+    def _process_decomposition_components(self, data: pd.DataFrame) -> pd.DataFrame:
+        """Process data to compute the sum of contributions by component and calculate their percentages.
+
+        The output dataframe will have columns for "component", "contribution", and "percentage".
+
+        Parameters
+        ----------
+        data : pd.DataFrame
+            Dataframe containing the contribution by component. Should have
+            columns representing different components with numeric values.
+
+        Returns
+        -------
+        pd.DataFrame
+            A dataframe with contributions summed up by component, sorted by
+            contribution in ascending order, with an additional column showing
+            the percentage contribution of each component.
+        """
+        dataframe = data.copy()
+
+        # Identify non-numeric columns to exclude (e.g., date and other dimension columns)
+        numeric_cols = dataframe.select_dtypes(include=[np.number]).columns.tolist()
+        non_numeric_cols = [col for col in dataframe.columns if col not in numeric_cols]
+
+        # Set non-numeric columns as index (if any) to exclude them from stacking
+        if non_numeric_cols:
+            dataframe = dataframe.set_index(non_numeric_cols)
+
+        # Stack only the numeric contribution columns
+        stack_dataframe = dataframe.stack().reset_index()
+
+        # Determine column names based on number of index levels
+        if len(non_numeric_cols) > 0:
+            stack_dataframe.columns = pd.Index(
+                [*non_numeric_cols, "component", "contribution"]
+            )
+            # Set index to include all non-numeric columns and component
+            stack_dataframe.set_index([*non_numeric_cols, "component"], inplace=True)
+        else:
+            stack_dataframe.columns = pd.Index(["component", "contribution"])
+            stack_dataframe.set_index(["component"], inplace=True)
+
+        # Group by component and sum, which only affects the contribution column
+        dataframe = stack_dataframe.groupby("component").sum(numeric_only=True)
+        dataframe.sort_values(by="contribution", ascending=True, inplace=True)
+        dataframe.reset_index(inplace=True)
+
+        total_contribution = dataframe["contribution"].sum()
+        dataframe["percentage"] = (dataframe["contribution"] / total_contribution) * 100
+
+        return dataframe
+
+    def waterfall_components_decomposition(
+        self,
+        var: list[str],
+        figsize: tuple[int, int] = (14, 7),
+        **kwargs,
+    ) -> tuple[Figure, Axes]:
+        """Create a waterfall plot showing the decomposition of the target into its components.
+
+        This plot visualizes how different model components (channels, controls, intercept,
+        seasonality, etc.) contribute to the overall prediction. Each component is shown
+        as a horizontal bar with its contribution value and percentage.
+
+        Parameters
+        ----------
+        var : list of str
+            List of contribution variable names from the posterior to include in the plot.
+            Example: ["intercept_contribution_original_scale",
+                     "channel_contribution_original_scale",
+                     "control_contribution_original_scale"]
+        original_scale : bool, default True
+            If True, plot contributions in the original scale of the target.
+            Typically you'll want to use variables ending with "_original_scale".
+        figsize : tuple of int, default (14, 7)
+            The size of the figure in inches (width, height).
+        **kwargs
+            Additional keyword arguments passed to matplotlib's `subplots` function.
+
+        Returns
+        -------
+        fig : matplotlib.figure.Figure
+            The Figure object containing the plot.
+        ax : matplotlib.axes.Axes
+            The Axes object with the waterfall plot.
+
+        Raises
+        ------
+        ValueError
+            If no posterior data is found in idata.
+            If none of the requested variables are present in idata.posterior.
+
+        Examples
+        --------
+        Create a waterfall plot with contribution variables:
+
+        .. code-block:: python
+
+            fig, ax = mmm.plot.waterfall_components_decomposition(
+                var=[
+                    "intercept_contribution_original_scale",
+                    "channel_contribution_original_scale",
+                    "control_contribution_original_scale",
+                ]
+            )
+
+        With custom figure size:
+
+        .. code-block:: python
+
+            fig, ax = mmm.plot.waterfall_components_decomposition(
+                var=["channel_contribution", "intercept_contribution"],
+                original_scale=False,
+                figsize=(16, 8),
+            )
+        """
+        if not hasattr(self.idata, "posterior"):
+            raise ValueError(
+                "No posterior data found in 'self.idata'. "
+                "Please ensure the model has been fitted."
+            )
+
+        # Build contributions DataFrame using the utility function
+        dataframe = build_contributions(
+            idata=self.idata,
+            var=var,
+            agg="mean",
+        )
+
+        # Process to get aggregated components with percentages
+        dataframe = self._process_decomposition_components(data=dataframe)
+        total_contribution = dataframe["contribution"].sum()
+
+        # Create the waterfall plot
+        fig, ax = plt.subplots(figsize=figsize, layout="constrained", **kwargs)
+
+        cumulative_contribution = 0
+
+        for index, row in dataframe.iterrows():
+            color = "C0" if row["contribution"] >= 0 else "C3"
+
+            bar_start = (
+                cumulative_contribution + row["contribution"]
+                if row["contribution"] < 0
+                else cumulative_contribution
+            )
+            ax.barh(
+                row["component"],
+                row["contribution"],
+                left=bar_start,
+                color=color,
+                alpha=0.5,
+            )
+
+            if row["contribution"] > 0:
+                cumulative_contribution += row["contribution"]
+
+            label_pos = bar_start + (row["contribution"] / 2)
+
+            if row["contribution"] < 0:
+                label_pos = bar_start - (row["contribution"] / 2)
+
+            ax.text(
+                label_pos,
+                index,
+                f"{row['contribution']:,.0f}\n({row['percentage']:.1f}%)",
+                ha="center",
+                va="center",
+                color="black",
+                fontsize=10,
+            )
+
+        ax.set_title("Response Decomposition Waterfall by Components")
+        ax.set_xlabel("Cumulative Contribution")
+        ax.set_ylabel("Components")
+
+        xticks = np.linspace(0, total_contribution, num=11)
+        xticklabels = [f"{(x / total_contribution) * 100:.0f}%" for x in xticks]
+        ax.set_xticks(xticks)
+        ax.set_xticklabels(xticklabels)
+
+        ax.spines["right"].set_visible(False)
+        ax.spines["top"].set_visible(False)
+        ax.spines["left"].set_visible(False)
+
+        ax.set_yticks(np.arange(len(dataframe)))
+        ax.set_yticklabels(dataframe["component"])
+
+        return fig, ax
+
+    def channel_contribution_share_hdi(
+        self,
+        hdi_prob: float = 0.94,
+        dims: dict[str, str | int | list] | None = None,
+        figsize: tuple[float, float] = (10, 6),
+        **plot_kwargs: Any,
+    ) -> tuple[Figure, Axes]:
+        """Plot the share of channel contributions in a forest plot.
+
+        Shows the percentage contribution of each channel to the total response,
+        computed from channel contributions in the original scale. Each channel's
+        share represents what percentage of the total response it accounts for.
+
+        Parameters
+        ----------
+        hdi_prob : float, optional
+            HDI probability mass to display. Default is 0.94.
+        dims : dict[str, str | int | list], optional
+            Dimension filters to apply. Example: {"geo": "US"}.
+            If provided, only the selected slice(s) will be plotted.
+        figsize : tuple[float, float], optional
+            Figure size. Default is (10, 6).
+        **plot_kwargs
+            Additional keyword arguments passed to `az.plot_forest`.
+
+        Returns
+        -------
+        fig : matplotlib.figure.Figure
+            The Figure object containing the plot.
+        ax : matplotlib.axes.Axes
+            The Axes object with the forest plot.
+
+        Raises
+        ------
+        ValueError
+            If `channel_contribution_original_scale` is not found in posterior.
+            If no posterior data is found in idata.
+
+        Examples
+        --------
+        Plot channel contribution shares:
+
+        .. code-block:: python
+
+            fig, ax = mmm.plot.channel_contribution_share_hdi(hdi_prob=0.94)
+
+        With dimension filtering:
+
+        .. code-block:: python
+
+            fig, ax = mmm.plot.channel_contribution_share_hdi(
+                hdi_prob=0.90, dims={"geo": "US"}
+            )
+        """
+        # Check if posterior exists
+        if not hasattr(self.idata, "posterior"):
+            raise ValueError(
+                "No posterior data found in 'self.idata'. "
+                "Please ensure the model has been fitted."
+            )
+
+        # Check if channel_contribution_original_scale exists
+        if "channel_contribution_original_scale" not in self.idata.posterior:
+            raise ValueError(
+                "Variable 'channel_contribution_original_scale' not found in posterior. "
+                "Add it using:\n"
+                "    mmm.add_original_scale_contribution_variable(\n"
+                "        var=['channel_contribution']\n"
+                "    )"
+            )
+
+        # Extract the variable
+        channel_contribution_original_scale = az.extract(
+            data=self.idata.posterior,
+            var_names=["channel_contribution_original_scale"],
+            combined=False,
+        )
+
+        # Apply dimension filtering if provided
+        if dims:
+            all_dims = list(channel_contribution_original_scale.dims)
+            self._validate_dims(dims=dims, all_dims=all_dims)
+
+            # Build indexers for filtering
+            indexers = {}
+            for key, val in dims.items():
+                if key in all_dims:
+                    indexers[key] = val
+
+            if indexers:
+                channel_contribution_original_scale = (
+                    channel_contribution_original_scale.sel(**indexers)
+                )
+
+        # Sum over date dimension to get total per channel
+        if "date" in channel_contribution_original_scale.dims:
+            numerator = channel_contribution_original_scale.sum(["date"])
+        else:
+            numerator = channel_contribution_original_scale
+
+        # Divide by sum across channels to get share
+        if "channel" in numerator.dims:
+            denominator = numerator.sum("channel")
+            channel_contribution_share = numerator / denominator
+        else:
+            raise ValueError(
+                "Expected 'channel' dimension in channel_contribution_original_scale, "
+                "but none found."
+            )
+
+        # Create the forest plot
+        ax, *_ = az.plot_forest(
+            data=channel_contribution_share,
+            combined=True,
+            hdi_prob=hdi_prob,
+            figsize=figsize,
+            **plot_kwargs,
+        )
+
+        # Format x-axis as percentages
+        ax.xaxis.set_major_formatter(mtick.FuncFormatter(lambda y, _: f"{y: 0.0%}"))
+
+        # Get the figure and set title
+        fig: Figure = plt.gcf()
+        fig.suptitle("Channel Contribution Share", fontsize=16, y=1.05)
+
+        return fig, ax
+
     def cv_predictions(
         self, results, dims: dict[str, str | int | list] | None = None
     ) -> tuple[Figure, NDArray[Axes]]:
@@ -3387,323 +3698,4 @@
 
         fig.suptitle("CRPS per dimension", fontsize=14, fontweight="bold", y=1.02)
         plt.tight_layout()
-        return fig, axes
-=======
-    def _process_decomposition_components(self, data: pd.DataFrame) -> pd.DataFrame:
-        """Process data to compute the sum of contributions by component and calculate their percentages.
-
-        The output dataframe will have columns for "component", "contribution", and "percentage".
-
-        Parameters
-        ----------
-        data : pd.DataFrame
-            Dataframe containing the contribution by component. Should have
-            columns representing different components with numeric values.
-
-        Returns
-        -------
-        pd.DataFrame
-            A dataframe with contributions summed up by component, sorted by
-            contribution in ascending order, with an additional column showing
-            the percentage contribution of each component.
-        """
-        dataframe = data.copy()
-
-        # Identify non-numeric columns to exclude (e.g., date and other dimension columns)
-        numeric_cols = dataframe.select_dtypes(include=[np.number]).columns.tolist()
-        non_numeric_cols = [col for col in dataframe.columns if col not in numeric_cols]
-
-        # Set non-numeric columns as index (if any) to exclude them from stacking
-        if non_numeric_cols:
-            dataframe = dataframe.set_index(non_numeric_cols)
-
-        # Stack only the numeric contribution columns
-        stack_dataframe = dataframe.stack().reset_index()
-
-        # Determine column names based on number of index levels
-        if len(non_numeric_cols) > 0:
-            stack_dataframe.columns = pd.Index(
-                [*non_numeric_cols, "component", "contribution"]
-            )
-            # Set index to include all non-numeric columns and component
-            stack_dataframe.set_index([*non_numeric_cols, "component"], inplace=True)
-        else:
-            stack_dataframe.columns = pd.Index(["component", "contribution"])
-            stack_dataframe.set_index(["component"], inplace=True)
-
-        # Group by component and sum, which only affects the contribution column
-        dataframe = stack_dataframe.groupby("component").sum(numeric_only=True)
-        dataframe.sort_values(by="contribution", ascending=True, inplace=True)
-        dataframe.reset_index(inplace=True)
-
-        total_contribution = dataframe["contribution"].sum()
-        dataframe["percentage"] = (dataframe["contribution"] / total_contribution) * 100
-
-        return dataframe
-
-    def waterfall_components_decomposition(
-        self,
-        var: list[str],
-        figsize: tuple[int, int] = (14, 7),
-        **kwargs,
-    ) -> tuple[Figure, Axes]:
-        """Create a waterfall plot showing the decomposition of the target into its components.
-
-        This plot visualizes how different model components (channels, controls, intercept,
-        seasonality, etc.) contribute to the overall prediction. Each component is shown
-        as a horizontal bar with its contribution value and percentage.
-
-        Parameters
-        ----------
-        var : list of str
-            List of contribution variable names from the posterior to include in the plot.
-            Example: ["intercept_contribution_original_scale",
-                     "channel_contribution_original_scale",
-                     "control_contribution_original_scale"]
-        original_scale : bool, default True
-            If True, plot contributions in the original scale of the target.
-            Typically you'll want to use variables ending with "_original_scale".
-        figsize : tuple of int, default (14, 7)
-            The size of the figure in inches (width, height).
-        **kwargs
-            Additional keyword arguments passed to matplotlib's `subplots` function.
-
-        Returns
-        -------
-        fig : matplotlib.figure.Figure
-            The Figure object containing the plot.
-        ax : matplotlib.axes.Axes
-            The Axes object with the waterfall plot.
-
-        Raises
-        ------
-        ValueError
-            If no posterior data is found in idata.
-            If none of the requested variables are present in idata.posterior.
-
-        Examples
-        --------
-        Create a waterfall plot with contribution variables:
-
-        .. code-block:: python
-
-            fig, ax = mmm.plot.waterfall_components_decomposition(
-                var=[
-                    "intercept_contribution_original_scale",
-                    "channel_contribution_original_scale",
-                    "control_contribution_original_scale",
-                ]
-            )
-
-        With custom figure size:
-
-        .. code-block:: python
-
-            fig, ax = mmm.plot.waterfall_components_decomposition(
-                var=["channel_contribution", "intercept_contribution"],
-                original_scale=False,
-                figsize=(16, 8),
-            )
-        """
-        if not hasattr(self.idata, "posterior"):
-            raise ValueError(
-                "No posterior data found in 'self.idata'. "
-                "Please ensure the model has been fitted."
-            )
-
-        # Build contributions DataFrame using the utility function
-        dataframe = build_contributions(
-            idata=self.idata,
-            var=var,
-            agg="mean",
-        )
-
-        # Process to get aggregated components with percentages
-        dataframe = self._process_decomposition_components(data=dataframe)
-        total_contribution = dataframe["contribution"].sum()
-
-        # Create the waterfall plot
-        fig, ax = plt.subplots(figsize=figsize, layout="constrained", **kwargs)
-
-        cumulative_contribution = 0
-
-        for index, row in dataframe.iterrows():
-            color = "C0" if row["contribution"] >= 0 else "C3"
-
-            bar_start = (
-                cumulative_contribution + row["contribution"]
-                if row["contribution"] < 0
-                else cumulative_contribution
-            )
-            ax.barh(
-                row["component"],
-                row["contribution"],
-                left=bar_start,
-                color=color,
-                alpha=0.5,
-            )
-
-            if row["contribution"] > 0:
-                cumulative_contribution += row["contribution"]
-
-            label_pos = bar_start + (row["contribution"] / 2)
-
-            if row["contribution"] < 0:
-                label_pos = bar_start - (row["contribution"] / 2)
-
-            ax.text(
-                label_pos,
-                index,
-                f"{row['contribution']:,.0f}\n({row['percentage']:.1f}%)",
-                ha="center",
-                va="center",
-                color="black",
-                fontsize=10,
-            )
-
-        ax.set_title("Response Decomposition Waterfall by Components")
-        ax.set_xlabel("Cumulative Contribution")
-        ax.set_ylabel("Components")
-
-        xticks = np.linspace(0, total_contribution, num=11)
-        xticklabels = [f"{(x / total_contribution) * 100:.0f}%" for x in xticks]
-        ax.set_xticks(xticks)
-        ax.set_xticklabels(xticklabels)
-
-        ax.spines["right"].set_visible(False)
-        ax.spines["top"].set_visible(False)
-        ax.spines["left"].set_visible(False)
-
-        ax.set_yticks(np.arange(len(dataframe)))
-        ax.set_yticklabels(dataframe["component"])
-
-        return fig, ax
-
-    def channel_contribution_share_hdi(
-        self,
-        hdi_prob: float = 0.94,
-        dims: dict[str, str | int | list] | None = None,
-        figsize: tuple[float, float] = (10, 6),
-        **plot_kwargs: Any,
-    ) -> tuple[Figure, Axes]:
-        """Plot the share of channel contributions in a forest plot.
-
-        Shows the percentage contribution of each channel to the total response,
-        computed from channel contributions in the original scale. Each channel's
-        share represents what percentage of the total response it accounts for.
-
-        Parameters
-        ----------
-        hdi_prob : float, optional
-            HDI probability mass to display. Default is 0.94.
-        dims : dict[str, str | int | list], optional
-            Dimension filters to apply. Example: {"geo": "US"}.
-            If provided, only the selected slice(s) will be plotted.
-        figsize : tuple[float, float], optional
-            Figure size. Default is (10, 6).
-        **plot_kwargs
-            Additional keyword arguments passed to `az.plot_forest`.
-
-        Returns
-        -------
-        fig : matplotlib.figure.Figure
-            The Figure object containing the plot.
-        ax : matplotlib.axes.Axes
-            The Axes object with the forest plot.
-
-        Raises
-        ------
-        ValueError
-            If `channel_contribution_original_scale` is not found in posterior.
-            If no posterior data is found in idata.
-
-        Examples
-        --------
-        Plot channel contribution shares:
-
-        .. code-block:: python
-
-            fig, ax = mmm.plot.channel_contribution_share_hdi(hdi_prob=0.94)
-
-        With dimension filtering:
-
-        .. code-block:: python
-
-            fig, ax = mmm.plot.channel_contribution_share_hdi(
-                hdi_prob=0.90, dims={"geo": "US"}
-            )
-        """
-        # Check if posterior exists
-        if not hasattr(self.idata, "posterior"):
-            raise ValueError(
-                "No posterior data found in 'self.idata'. "
-                "Please ensure the model has been fitted."
-            )
-
-        # Check if channel_contribution_original_scale exists
-        if "channel_contribution_original_scale" not in self.idata.posterior:
-            raise ValueError(
-                "Variable 'channel_contribution_original_scale' not found in posterior. "
-                "Add it using:\n"
-                "    mmm.add_original_scale_contribution_variable(\n"
-                "        var=['channel_contribution']\n"
-                "    )"
-            )
-
-        # Extract the variable
-        channel_contribution_original_scale = az.extract(
-            data=self.idata.posterior,
-            var_names=["channel_contribution_original_scale"],
-            combined=False,
-        )
-
-        # Apply dimension filtering if provided
-        if dims:
-            all_dims = list(channel_contribution_original_scale.dims)
-            self._validate_dims(dims=dims, all_dims=all_dims)
-
-            # Build indexers for filtering
-            indexers = {}
-            for key, val in dims.items():
-                if key in all_dims:
-                    indexers[key] = val
-
-            if indexers:
-                channel_contribution_original_scale = (
-                    channel_contribution_original_scale.sel(**indexers)
-                )
-
-        # Sum over date dimension to get total per channel
-        if "date" in channel_contribution_original_scale.dims:
-            numerator = channel_contribution_original_scale.sum(["date"])
-        else:
-            numerator = channel_contribution_original_scale
-
-        # Divide by sum across channels to get share
-        if "channel" in numerator.dims:
-            denominator = numerator.sum("channel")
-            channel_contribution_share = numerator / denominator
-        else:
-            raise ValueError(
-                "Expected 'channel' dimension in channel_contribution_original_scale, "
-                "but none found."
-            )
-
-        # Create the forest plot
-        ax, *_ = az.plot_forest(
-            data=channel_contribution_share,
-            combined=True,
-            hdi_prob=hdi_prob,
-            figsize=figsize,
-            **plot_kwargs,
-        )
-
-        # Format x-axis as percentages
-        ax.xaxis.set_major_formatter(mtick.FuncFormatter(lambda y, _: f"{y: 0.0%}"))
-
-        # Get the figure and set title
-        fig: Figure = plt.gcf()
-        fig.suptitle("Channel Contribution Share", fontsize=16, y=1.05)
-
-        return fig, ax
->>>>>>> 0e861cbb
+        return fig, axes