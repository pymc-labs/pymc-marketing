from inspect import (
    getattr_static,
    isdatadescriptor,
    isgetsetdescriptor,
    ismemberdescriptor,
    ismethoddescriptor,
)
from typing import Any, Callable, Dict, List, Optional, Tuple, Union

import arviz as az
import matplotlib.pyplot as plt
import matplotlib.ticker as mtick
import numpy as np
import pandas as pd
import pymc as pm
import seaborn as sns
<<<<<<< HEAD
from pymc.util import RandomState
from pytensor.tensor import TensorVariable
from scipy.optimize import Bounds, minimize
=======
from pymc_experimental.model_builder import ModelBuilder
>>>>>>> 0e60bb49
from sklearn.pipeline import Pipeline
from sklearn.preprocessing import FunctionTransformer
from xarray import DataArray, Dataset

from pymc_marketing.mmm.budget_optimizer import budget_constraint, cost_function
from pymc_marketing.mmm.utils import CurveCalculator, find_elbow
from pymc_marketing.mmm.validating import (
    ValidateChannelColumns,
    ValidateDateColumn,
    ValidateTargetColumn,
)

__all__ = ("BaseMMM", "MMM")


class BaseMMM(ModelBuilder):
    model: pm.Model

    def __init__(
        self,
        date_column: str,
        channel_columns: Union[List[str], Tuple[str]],
        model_config: Optional[Dict] = None,
        sampler_config: Optional[Dict] = None,
        **kwargs,
    ) -> None:
        self.X: Optional[pd.DataFrame] = None
        self.y: Optional[pd.Series] = None
        self.date_column: str = date_column
        self.channel_columns: Union[List[str], Tuple[str]] = channel_columns
        self.n_channel: int = len(channel_columns)
        self._fit_result: Optional[az.InferenceData] = None
        self._posterior_predictive: Optional[az.InferenceData] = None
        super().__init__(model_config=model_config, sampler_config=sampler_config)

    @property
    def methods(self) -> List[Any]:
        maybe_methods = [getattr_static(self, attr) for attr in dir(self)]
        return [
            method
            for method in maybe_methods
            if callable(method)
            and not (
                ismethoddescriptor(method)
                or isdatadescriptor(method)
                or isgetsetdescriptor(method)
                or ismemberdescriptor(method)
            )
        ]

    @property
    def validation_methods(
        self,
    ) -> Tuple[
        List[Callable[["BaseMMM", Union[pd.DataFrame, pd.Series]], None]],
        List[Callable[["BaseMMM", Union[pd.DataFrame, pd.Series]], None]],
    ]:
        """
        A property that provides validation methods for features ("X") and the target variable ("y").

        This property scans the methods of the object and returns those marked for validation.
        The methods are marked by having a _tags dictionary attribute, with either "validation_X" or "validation_y" set to True.
        The "validation_X" tag indicates a method used for validating features, and "validation_y" indicates a method used for validating the target variable.

        Returns
        -------
        tuple of list of Callable[["BaseMMM", pd.DataFrame], None]
            A tuple where the first element is a list of methods for "X" validation, and the second element is a list of methods for "y" validation.

        """
        return (
            [
                method
                for method in self.methods
                if getattr(method, "_tags", {}).get("validation_X", False)
            ],
            [
                method
                for method in self.methods
                if getattr(method, "_tags", {}).get("validation_y", False)
            ],
        )

    def validate(self, target: str, data: Union[pd.DataFrame, pd.Series]) -> None:
        """
        Validates the input data based on the specified target type.

        This function loops over the validation methods specified for
        the target type and applies them to the input data.

        Parameters
        ----------
        target : str
            The type of target to be validated.
            Expected values are "X" for features and "y" for the target variable.
        data : Union[pd.DataFrame, pd.Series]
            The input data to be validated.

        Raises
        ------
        ValueError
            If the target type is not "X" or "y", a ValueError will be raised.
        """
        if target not in ["X", "y"]:
            raise ValueError("Target must be either 'X' or 'y'")
        if target == "X":
            validation_methods = self.validation_methods[0]
        elif target == "y":
            validation_methods = self.validation_methods[1]

        for method in validation_methods:
            method(self, data)

    @property
    def preprocessing_methods(
        self,
    ) -> Tuple[
        List[
            Callable[
                ["BaseMMM", Union[pd.DataFrame, pd.Series]],
                Union[pd.DataFrame, pd.Series],
            ]
        ],
        List[
            Callable[
                ["BaseMMM", Union[pd.DataFrame, pd.Series]],
                Union[pd.DataFrame, pd.Series],
            ]
        ],
    ]:
        """
        A property that provides preprocessing methods for features ("X") and the target variable ("y").

        This property scans the methods of the object and returns those marked for preprocessing.
        The methods are marked by having a _tags dictionary attribute, with either "preprocessing_X" or "preprocessing_y" set to True.
        The "preprocessing_X" tag indicates a method used for preprocessing features, and "preprocessing_y" indicates a method used for preprocessing the target variable.

        Returns
        -------
        tuple of list of Callable[["BaseMMM", pd.DataFrame], pd.DataFrame]
            A tuple where the first element is a list of methods for "X" preprocessing, and the second element is a list of methods for "y" preprocessing.
        """
        return (
            [
                method
                for method in self.methods
                if getattr(method, "_tags", {}).get("preprocessing_X", False)
            ],
            [
                method
                for method in self.methods
                if getattr(method, "_tags", {}).get("preprocessing_y", False)
            ],
        )

    def preprocess(
        self, target: str, data: Union[pd.DataFrame, pd.Series]
    ) -> Union[pd.DataFrame, pd.Series]:
        """
        Preprocess the provided data according to the specified target.

        This method applies preprocessing methods to the data ("X" or "y"), which are specified in the preprocessing_methods property of this object.
        It iteratively applies each method in the appropriate list (either for "X" or "y") to the data.

        Parameters
        ----------
        target : str
            Indicates whether the data represents features ("X") or the target variable ("y").

        data : pd.DataFrame
            The data to be preprocessed.

        Returns
        -------
        Union[pd.DataFrame, pd.Series]
            The preprocessed data.

        Raises
        ------
        ValueError
            If the target is neither "X" nor "y".

        Example
        -------
        >>> data = pd.DataFrame({"x1": [1, 2, 3], "y": [4, 5, 6]})
        >>> self.preprocess("X", data)
        """
        if target == "X":
            for method in self.preprocessing_methods[0]:
                data = method(self, data)
        elif target == "y":
            for method in self.preprocessing_methods[1]:
                data = method(self, data)
        else:
            raise ValueError("Target must be either 'X' or 'y'")
        return data

    def get_target_transformer(self) -> Pipeline:
        try:
            return self.target_transformer  # type: ignore
        except AttributeError:
            identity_transformer = FunctionTransformer()
            return Pipeline(steps=[("scaler", identity_transformer)])

    @property
    def prior_predictive(self) -> az.InferenceData:
        if self.idata is None or "prior_predictive" not in self.idata:
            raise RuntimeError("The model hasn't been fit yet, call .fit() first")
        return self.idata["prior_predictive"]

    @property
    def fit_result(self) -> Dataset:
        if self.idata is None or "posterior" not in self.idata:
            raise RuntimeError("The model hasn't been fit yet, call .fit() first")
        return self.idata["posterior"]

    @property
    def posterior_predictive(self) -> Dataset:
        if self.idata is None or "posterior_predictive" not in self.idata:
            raise RuntimeError("The model hasn't been fit yet, call .fit() first")
        return self.idata["posterior_predictive"]

    def plot_prior_predictive(
        self, samples: int = 1_000, **plt_kwargs: Any
    ) -> plt.Figure:
        prior_predictive_data: az.InferenceData = self.prior_predictive

        likelihood_hdi_94: DataArray = az.hdi(ary=prior_predictive_data, hdi_prob=0.94)[
            "likelihood"
        ]
        likelihood_hdi_50: DataArray = az.hdi(ary=prior_predictive_data, hdi_prob=0.50)[
            "likelihood"
        ]

        fig, ax = plt.subplots(**plt_kwargs)
        if self.X is not None and self.y is not None:
            ax.fill_between(
                x=np.asarray(self.X[self.date_column]),
                y1=likelihood_hdi_94[:, 0],
                y2=likelihood_hdi_94[:, 1],
                color="C0",
                alpha=0.2,
                label="94% HDI",
            )

            ax.fill_between(
                x=np.asarray(self.X[self.date_column]),
                y1=likelihood_hdi_50[:, 0],
                y2=likelihood_hdi_50[:, 1],
                color="C0",
                alpha=0.3,
                label="50% HDI",
            )

            ax.plot(
                np.asarray(self.X[self.date_column]),
                np.asarray(self.preprocessed_data["y"]),
                color="black",
            )
            ax.set(
                title="Prior Predictive Check", xlabel="date", ylabel=self.output_var
            )
        else:
            raise RuntimeError(
                "The model hasn't been fit yet, call .fit() first with X and y data."
            )
        return fig

    def plot_posterior_predictive(
        self, original_scale: bool = False, **plt_kwargs: Any
    ) -> plt.Figure:
        posterior_predictive_data: Dataset = self.posterior_predictive
        likelihood_hdi_94: DataArray = az.hdi(
            ary=posterior_predictive_data, hdi_prob=0.94
        )["likelihood"]
        likelihood_hdi_50: DataArray = az.hdi(
            ary=posterior_predictive_data, hdi_prob=0.50
        )["likelihood"]

        if original_scale:
            likelihood_hdi_94 = self.get_target_transformer().inverse_transform(
                Xt=likelihood_hdi_94
            )
            likelihood_hdi_50 = self.get_target_transformer().inverse_transform(
                Xt=likelihood_hdi_50
            )

        fig, ax = plt.subplots(**plt_kwargs)
        if self.X is not None and self.y is not None:
            ax.fill_between(
                x=self.X[self.date_column],
                y1=likelihood_hdi_94[:, 0],
                y2=likelihood_hdi_94[:, 1],
                color="C0",
                alpha=0.2,
                label="94% HDI",
            )

            ax.fill_between(
                x=self.X[self.date_column],
                y1=likelihood_hdi_50[:, 0],
                y2=likelihood_hdi_50[:, 1],
                color="C0",
                alpha=0.3,
                label="50% HDI",
            )

            target_to_plot: np.ndarray = np.asarray(
                self.y if original_scale else self.preprocessed_data["y"]
            )
            ax.plot(
                np.asarray(self.X[self.date_column]),
                target_to_plot,
                color="black",
            )
            ax.set(
                title="Posterior Predictive Check",
                xlabel="date",
                ylabel=self.output_var,
            )
        else:
            raise RuntimeError("The model hasn't been fit yet, call .fit() first")
        return fig

    def _format_model_contributions(self, var_contribution: str) -> DataArray:
        contributions = az.extract(
            self.fit_result,
            var_names=[var_contribution],
            combined=False,
        )
        contracted_dims = [
            d for d in contributions.dims if d not in ["chain", "draw", "date"]
        ]
        return contributions.sum(contracted_dims) if contracted_dims else contributions

    def plot_components_contributions(self, **plt_kwargs: Any) -> plt.Figure:
        channel_contributions = self._format_model_contributions(
            var_contribution="channel_contributions"
        )
        means = [channel_contributions.mean(["chain", "draw"])]
        contribution_vars = [
            az.hdi(channel_contributions, hdi_prob=0.94).channel_contributions
        ]

        for arg, var_contribution in zip(
            ["control_columns", "yearly_seasonality"],
            ["control_contributions", "fourier_contributions"],
        ):
            if getattr(self, arg, None):
                contributions = self._format_model_contributions(
                    var_contribution=var_contribution
                )
                means.append(contributions.mean(["chain", "draw"]))
                contribution_vars.append(
                    az.hdi(contributions, hdi_prob=0.94)[var_contribution]
                )

        fig, ax = plt.subplots(**plt_kwargs)

        for i, (mean, hdi, var_contribution) in enumerate(
            zip(
                means,
                contribution_vars,
                [
                    "channel_contribution",
                    "control_contribution",
                    "fourier_contribution",
                ],
            )
        ):
            if self.X is not None:
                ax.fill_between(
                    x=self.X[self.date_column],
                    y1=hdi.isel(hdi=0),
                    y2=hdi.isel(hdi=1),
                    color=f"C{i}",
                    alpha=0.25,
                    label=f"$94 %$ HDI ({var_contribution})",
                )
                ax.plot(
                    np.asarray(self.X[self.date_column]),
                    np.asarray(mean),
                    color=f"C{i}",
                )
        if self.X is not None:
            intercept = az.extract(
                self.fit_result, var_names=["intercept"], combined=False
            )
            intercept_hdi = np.repeat(
                a=az.hdi(intercept).intercept.data[None, ...],
                repeats=self.X[self.date_column].shape[0],
                axis=0,
            )
            ax.plot(
                np.asarray(self.X[self.date_column]),
                np.full(len(self.X[self.date_column]), intercept.mean().data),
                color=f"C{i + 1}",
            )
            ax.fill_between(
                x=self.X[self.date_column],
                y1=intercept_hdi[:, 0],
                y2=intercept_hdi[:, 1],
                color=f"C{i + 1}",
                alpha=0.25,
                label="$94 %$ HDI (intercept)",
            )
            ax.plot(
                np.asarray(self.X[self.date_column]),
                np.asarray(self.preprocessed_data["y"]),
                color="black",
            )
            ax.legend(title="components", loc="center left", bbox_to_anchor=(1, 0.5))
            ax.set(
                title="Posterior Predictive Model Components",
                xlabel="date",
                ylabel=self.output_var,
            )
        return fig

    def plot_channel_parameter(self, param_name: str, **plt_kwargs: Any) -> plt.Figure:
        if param_name not in ["alpha", "lam", "beta_channel"]:
            raise ValueError(f"Invalid parameter name: {param_name}")

        param_samples_df = pd.DataFrame(
            data=az.extract(data=self.fit_result, var_names=[param_name]).T,
            columns=self.channel_columns,
        )

        fig, ax = plt.subplots(**plt_kwargs)
        sns.violinplot(data=param_samples_df, orient="h", ax=ax)
        ax.set(
            title=f"Posterior Predictive {param_name} Parameter",
            xlabel=param_name,
            ylabel="channel",
        )
        return fig

    def compute_channel_contribution_original_scale(self) -> DataArray:
        channel_contribution = az.extract(
            data=self.fit_result, var_names=["channel_contributions"], combined=False
        )

        # sklearn preprocessers expect 2-D arrays of (obs, features)
        # We need to treat all entries of channel_contribution as independent obs
        # so we flatten it, then apply the transform, and finally reshape back into its
        # original form
        return DataArray(
            np.reshape(
                self.get_target_transformer().inverse_transform(
                    channel_contribution.data.flatten()[:, None]
                ),
                channel_contribution.shape,
            ),
            dims=channel_contribution.dims,
            coords=channel_contribution.coords,
        )

    def plot_contribution_curves(
        self, estimators: Optional[bool] = True
    ) -> Tuple[plt.Figure, pd.DataFrame]:
        """
        Plot the direct contribution curves for each channel and optionally estimate optimal and plateau points.

        Parameters
        ----------
        estimators : bool, optional
            Whether to estimate and plot optimal and plateau points, whichs would be returned on a DataFrame. Defaults to True.

        Returns
        -------
        Tuple[plt.Figure, pd.DataFrame]
            A tuple containing the matplotlib Figure object representing the plot and a DataFrame with the estimated points.
        """
        channel_contributions = self.compute_channel_contribution_original_scale().mean(
            ["chain", "draw"]
        )
<<<<<<< HEAD

        df_estimations = pd.DataFrame(
            columns=["channel", "optimal_point", "plateau_point"]
        )

=======
>>>>>>> 0e60bb49
        fig, axes = plt.subplots(
            nrows=self.n_channel,
            ncols=1,
            sharex=False,
            sharey=False,
            figsize=(12, 4 * self.n_channel),
            layout="constrained",
        )

        for i, channel in enumerate(self.channel_columns):
            ax = axes[i]
<<<<<<< HEAD
            x = self.data[self.channel_columns].to_numpy()[:, i]
            y = channel_contributions.sel(channel=channel)

            sns.regplot(
                x=x,
                y=y,
                color=f"C{i}",
                order=2,
                ci=None,
                line_kws={
                    "linestyle": "-",
                    "alpha": 0.5,
                },
                ax=ax,
            )
=======
            if self.X is not None:
                sns.regplot(
                    x=self.X[self.channel_columns].to_numpy()[:, i],
                    y=channel_contributions.sel(channel=channel),
                    color=f"C{i}",
                    order=2,
                    ci=None,
                    line_kws={
                        "linestyle": "--",
                        "alpha": 0.5,
                        "label": "quadratic fit",
                    },
                    ax=ax,
                )
            ax.legend(loc="upper left")
            ax.set(title=f"{channel}", xlabel="total_cost_eur")
>>>>>>> 0e60bb49

            if estimators:
                # Call the new function
                calculator = CurveCalculator(x, y)

                polynomial = calculator.polynomial
                x_space_actual = calculator.x_space_actual
                y_space_actual = calculator.y_space_actual
                x_space_projected = calculator.x_space_projected
                y_space_projected = calculator.y_space_projected
                roots = calculator.real_roots

                # Plot the polynomial for the actual data and the projected data
                ax.plot(
                    x_space_actual,
                    y_space_actual,
                    label=f"{channel} fit",
                    color=f"C{i}",
                    linestyle="-",
                )
                ax.plot(
                    x_space_projected, y_space_projected, linestyle="--", color=f"C{i}"
                )

                # Find the elbow point of the projected curve
                idx_elbow = find_elbow(x_space_projected, y_space_projected)

                # Get x- and y-values of elbow point
                elbow_x = x_space_projected[idx_elbow]
                elbow_y = y_space_projected[idx_elbow]

                for root in roots:

                    if root >= x.min() and root <= x.max():
                        ax.plot(root, polynomial(root), "ro", label="Plateau Effect")
                    else:
                        ax.plot(
                            root,
                            polynomial(root),
                            marker="o",
                            markersize=8,
                            markeredgecolor=f"C{i}",
                            markerfacecolor="white",
                            label="Projected Plateau Effect",
                        )

                # Plot the elbow point
                ax.plot(
                    elbow_x,
                    elbow_y,
                    marker="s",
                    markersize=8,
                    markeredgecolor=f"C{i}",
                    markerfacecolor="white",
                    label="Optimal Point",
                )

                # Create a DataFrame for this iteration
                temp_df = pd.DataFrame(
                    {
                        "channel": [channel],
                        "optimal_point": [elbow_x],
                        "plateau_point": [root],
                    }
                )

                # Use concat to add the new data to the results DataFrame
                df_estimations = pd.concat([df_estimations, temp_df], ignore_index=True)

            ax.legend(
                loc="upper left",
                facecolor="white",
                title=f"{channel} Legend",
                fontsize="small",
            )

            ax.set(xlabel="Spent", ylabel="Contribution")
        fig.suptitle("Immediate response curves", fontsize=16)
        return fig, df_estimations

    def budget_allocator(
        self,
        total_budget: Optional[float] = None,
        df_estimations: Optional[pd.DataFrame] = None,
        budget_bounds: Optional[Dict] = None,
    ) -> Dict:
        """
        Allocate the budget optimally among different channels based on estimations and budget constraints.

        Parameters
        ----------
        total_budget : float, optional
            The total budget available for allocation.
        df_estimations : pd.DataFrame, optional
            A DataFrame containing estimations and information about different channels.
        budget_bounds : dict, optional
            A dictionary specifying the budget bounds for each channel.

        Returns
        -------
        Dict
            A dictionary containing the allocated budget and contribution information.

        Raises
        ------
        ValueError
            If any of the required parameters are not provided or have an incorrect type.

        Notes
        -----
        - The function allocates the budget optimally among different channels based on the provided estimations and budget constraints.
        - It performs validation checks on the input parameters to ensure they are of the correct type and not None.
        - The channel contributions are computed using the `compute_channel_contribution_original_scale` method.
        - The lower and upper bounds for the budget allocation are determined based on the provided `budget_bounds` or default values.
        - Optimization is performed to find the optimal budget allocation that maximizes contribution while satisfying the budget constraint.
        - The results are stored in a dictionary containing the allocated budget and contribution information.
        - The updated DataFrame with the allocated budget and contribution information is returned as part of the dictionary.
        """

        if total_budget is None or df_estimations is None:
            raise ValueError(
                "Total Budget and Estimations dataframe parameters must be provided."
            )

        if total_budget is None:
            total_budget = {}

        if not isinstance(total_budget, (int, float)):
            raise ValueError(
                "The 'total_budget' parameter must be an integer or float."
            )

        if not isinstance(df_estimations, pd.DataFrame):
            raise ValueError(
                "The 'df_estimations' parameter must be a pandas DataFrame."
            )

        if not isinstance(budget_bounds, dict):
            raise ValueError("The 'budget_bounds' parameter must be a dictionary.")

        df = df_estimations.copy()
        channel_contributions = self.compute_channel_contribution_original_scale().mean(
            ["chain", "draw"]
        )

        lower_bounds = []
        upper_bounds = []

        for channel in df["channel"]:
            if channel in budget_bounds:
                min_bound, max_bound = budget_bounds[channel]
            else:
                min_bound = np.quantile(self.data[channel], 0.25)
                max_bound = df.loc[df["channel"] == channel, "plateau_point"].values[0]

            lower_bounds.append(min_bound)
            upper_bounds.append(max_bound)

        bounds = Bounds(lower_bounds, upper_bounds)
        cons = {"type": "eq", "fun": budget_constraint, "args": (total_budget,)}

        initial_guess = lower_bounds  # Start with minimum allocation for all channels
        result = minimize(
            cost_function,
            initial_guess,
            args=(df, self.data, channel_contributions),
            bounds=bounds,
            constraints=cons,
        )

        # Add the new column to the dataframe
        df["Optimal Budget"] = np.round(result.x)

        contributions = pd.DataFrame(
            {
                "estimated_total_budget": np.round(result.x.sum()),
                "estimated_max_contribution": (-result.fun),
            },
            index=[0],
        )

        result_dict = {"allocation": df, "contribution": contributions}

        # Return the updated results
        return result_dict

    def compute_mean_contributions_over_time(
        self, original_scale: bool = False
    ) -> pd.DataFrame:
        """Get the contributions of each channel over time.

        Parameters
        ----------
        original_scale : bool, optional
            Whether to return the contributions in the original scale of the target
            variable. If False, the contributions are returned in the scale of the
            transformed target variable. Defaults to False.

        Returns
        -------
        pd.DataFrame
            A dataframe with the mean contributions of each channel and control variables over time.
        """
        contributions_channel_over_time = (
            az.extract(
                self.fit_result,
                var_names=["channel_contributions"],
                combined=True,
            )
            .mean("sample")
            .to_dataframe()
            .squeeze()
            .unstack()
        )
        contributions_channel_over_time.columns = self.channel_columns

        if getattr(self, "control_columns", None):
            contributions_control_over_time = (
                az.extract(
                    self.fit_result,
                    var_names=["control_contributions"],
                    combined=True,
                )
                .mean("sample")
                .to_dataframe()
                .squeeze()
                .unstack()
            )
        else:
            contributions_control_over_time = pd.DataFrame(
                index=contributions_channel_over_time.index
            )

        if getattr(self, "yearly_seasonality", None):
            contributions_fourier_over_time = (
                az.extract(
                    self.fit_result,
                    var_names=["fourier_contributions"],
                    combined=True,
                )
                .mean("sample")
                .to_dataframe()
                .squeeze()
                .unstack()
            )
        else:
            contributions_fourier_over_time = pd.DataFrame(
                index=contributions_channel_over_time.index
            )

        contributions_intercept_over_time = (
            az.extract(
                self.fit_result,
                var_names=["intercept"],
                combined=True,
            )
            .mean("sample")
            .to_numpy()
        )

        all_contributions_over_time = (
            contributions_channel_over_time.join(contributions_control_over_time)
            .join(contributions_fourier_over_time)
            .assign(intercept=contributions_intercept_over_time)
        )

        if original_scale:
            all_contributions_over_time = pd.DataFrame(
                data=self.get_target_transformer().inverse_transform(
                    all_contributions_over_time
                ),
                columns=all_contributions_over_time.columns,
                index=all_contributions_over_time.index,
            )
            all_contributions_over_time.columns = (
                all_contributions_over_time.columns.map(
                    lambda x: f"channel_{x}" if isinstance(x, int) else x
                )
            )
        return all_contributions_over_time

    def plot_grouped_contribution_breakdown_over_time(
        self,
        stack_groups: Optional[Dict[str, List[str]]] = None,
        original_scale: bool = False,
        area_kwargs: Optional[Dict[str, Any]] = None,
        **plt_kwargs: Any,
    ) -> plt.Figure:
        """Plot a time series area chart for all channel contributions.

        Since a chart like this can become quite crowded if you have many channels or
        control variables, you can group certain variables together using the
        `stack_groups` keyword.

        Parameters
        ----------
        stack_groups : dict of {str: list of str}, optional
            Specifies which variables to group together.
            Example: passing
                {
                    "Baseline": ["intercept"],
                    "Offline": ["TV", "Radio"],
                    "Online": ["Banners"]
                }
            results in a chart with three colors, one for Baseline, one for Online,
            and one for Offline. If `stack_groups` is None, the chart would have four
            colors since TV and Radio would be separated.

            Note: If you only pass {"Baseline": "intercept", "Online": ["Banners"]},
            you will not see the TV and Radio channels in the chart.
        original_scale : bool, by default False
            If True, the contributions are plotted in the original scale of the target.

        Returns
        -------
        plt.Figure
            Matplotlib figure with the plot.
        """

        all_contributions_over_time = self.compute_mean_contributions_over_time(
            original_scale=original_scale
        )

        if stack_groups is not None:
            grouped_buffer = []
            for group, columns in stack_groups.items():
                grouped = (
                    all_contributions_over_time.filter(columns)
                    .sum(axis="columns")
                    .rename(group)
                )
                grouped_buffer.append(grouped)

            all_contributions_over_time = pd.concat(grouped_buffer, axis="columns")

        fig, ax = plt.subplots(**plt_kwargs)
        area_params = dict(stacked=True, ax=ax)
        if area_kwargs is not None:
            area_params.update(area_kwargs)
        all_contributions_over_time.plot.area(**area_params)
        ax.legend(title="groups", loc="center left", bbox_to_anchor=(1, 0.5))
        return fig

    def _get_channel_contributions_share_samples(self) -> DataArray:
        channel_contribution_original_scale_samples: DataArray = (
            self.compute_channel_contribution_original_scale()
        )
        numerator: DataArray = channel_contribution_original_scale_samples.sum(["date"])
        denominator: DataArray = numerator.sum("channel")
        return numerator / denominator

    def plot_channel_contribution_share_hdi(
        self, hdi_prob: float = 0.94, **plot_kwargs: Any
    ) -> plt.Figure:
        channel_contributions_share: DataArray = (
            self._get_channel_contributions_share_samples()
        )

        ax, *_ = az.plot_forest(
            data=channel_contributions_share,
            combined=True,
            hdi_prob=hdi_prob,
            **plot_kwargs,
        )
        ax.xaxis.set_major_formatter(mtick.FuncFormatter(lambda y, _: f"{y: 0.0%}"))
        fig: plt.Figure = plt.gcf()
        fig.suptitle("channel Contribution Share", fontsize=16, y=1.05)
        return fig

    def graphviz(self, **kwargs):
        return pm.model_to_graphviz(self.model, **kwargs)


class MMM(BaseMMM, ValidateTargetColumn, ValidateDateColumn, ValidateChannelColumns):
    pass<|MERGE_RESOLUTION|>--- conflicted
+++ resolved
@@ -14,13 +14,13 @@
 import pandas as pd
 import pymc as pm
 import seaborn as sns
-<<<<<<< HEAD
+
 from pymc.util import RandomState
 from pytensor.tensor import TensorVariable
 from scipy.optimize import Bounds, minimize
-=======
+
 from pymc_experimental.model_builder import ModelBuilder
->>>>>>> 0e60bb49
+
 from sklearn.pipeline import Pipeline
 from sklearn.preprocessing import FunctionTransformer
 from xarray import DataArray, Dataset
@@ -497,14 +497,11 @@
         channel_contributions = self.compute_channel_contribution_original_scale().mean(
             ["chain", "draw"]
         )
-<<<<<<< HEAD
 
         df_estimations = pd.DataFrame(
             columns=["channel", "optimal_point", "plateau_point"]
         )
 
-=======
->>>>>>> 0e60bb49
         fig, axes = plt.subplots(
             nrows=self.n_channel,
             ncols=1,
@@ -516,40 +513,24 @@
 
         for i, channel in enumerate(self.channel_columns):
             ax = axes[i]
-<<<<<<< HEAD
-            x = self.data[self.channel_columns].to_numpy()[:, i]
+
+            x = self.X[self.channel_columns].to_numpy()[:, i]
             y = channel_contributions.sel(channel=channel)
 
-            sns.regplot(
-                x=x,
-                y=y,
-                color=f"C{i}",
-                order=2,
-                ci=None,
-                line_kws={
-                    "linestyle": "-",
-                    "alpha": 0.5,
-                },
-                ax=ax,
-            )
-=======
             if self.X is not None:
                 sns.regplot(
-                    x=self.X[self.channel_columns].to_numpy()[:, i],
-                    y=channel_contributions.sel(channel=channel),
+                    x=x,
+                    y=y,
                     color=f"C{i}",
                     order=2,
                     ci=None,
                     line_kws={
                         "linestyle": "--",
                         "alpha": 0.5,
-                        "label": "quadratic fit",
                     },
                     ax=ax,
                 )
             ax.legend(loc="upper left")
-            ax.set(title=f"{channel}", xlabel="total_cost_eur")
->>>>>>> 0e60bb49
 
             if estimators:
                 # Call the new function
