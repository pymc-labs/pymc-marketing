import json
from pathlib import Path
from typing import Any, Dict, List, Optional, Union

import arviz as az
<<<<<<< HEAD
=======
import matplotlib.pyplot as plt
>>>>>>> b8116e10
import numpy as np
import numpy.typing as npt
import pandas as pd
import pymc as pm
import seaborn as sns
from xarray import DataArray

from pymc_marketing.mmm.base import MMM
from pymc_marketing.mmm.preprocessing import MaxAbsScaleChannels, MaxAbsScaleTarget
from pymc_marketing.mmm.transformers import geometric_adstock, logistic_saturation
from pymc_marketing.mmm.utils import generate_fourier_modes
from pymc_marketing.mmm.validating import ValidateControlColumns

__all__ = ["DelayedSaturatedMMM"]


class BaseDelayedSaturatedMMM(MMM):
    _model_type = "DelayedSaturatedMMM"
    version = "0.0.2"

    def __init__(
        self,
        date_column: str,
        channel_columns: List[str],
        adstock_max_lag: int,
        model_config: Optional[Dict] = None,
        sampler_config: Optional[Dict] = None,
        validate_data: bool = True,
        control_columns: Optional[List[str]] = None,
        yearly_seasonality: Optional[int] = None,
        **kwargs,
    ) -> None:
        """Media Mix Model with delayed adstock and logistic saturation class (see [1]_).

        Parameters
        ----------
        date_column : str
            Column name of the date variable.
        channel_columns : List[str]
            Column names of the media channel variables.
        model_config : Dictionary, optional
            dictionary of parameters that initialise model configuration. Class-default defined by the user default_model_config method.
        sampler_config : Dictionary, optional
            dictionary of parameters that initialise sampler configuration. Class-default defined by the user default_sampler_config method.
        validate_data : bool, optional
            Whether to validate the data before fitting to model, by default True.
        control_columns : Optional[List[str]], optional
            Column names of control variables to be added as additional regressors, by default None
        adstock_max_lag : int, optional
            Number of lags to consider in the adstock transformation, by default 4
        yearly_seasonality : Optional[int], optional
            Number of Fourier modes to model yearly seasonality, by default None.

        References
        ----------
        .. [1] Jin, Yuxue, et al. “Bayesian methods for media mix modeling with carryover and shape effects.” (2017).
        """
        self.control_columns = control_columns
        self.adstock_max_lag = adstock_max_lag
        self.yearly_seasonality = yearly_seasonality
        self.date_column = date_column
        self.validate_data = validate_data

        super().__init__(
            date_column=date_column,
            channel_columns=channel_columns,
            model_config=model_config,
            sampler_config=sampler_config,
            adstock_max_lag=adstock_max_lag,
        )

    @property
    def default_sampler_config(self) -> Dict:
        return {}

    @property
    def output_var(self):
        return "y"

    def generate_and_preprocess_model_data(
        self, X: Union[pd.DataFrame, pd.Series], y: pd.Series
    ) -> None:
        """
        Applies preprocessing to the data before fitting the model.
        if validate is True, it will check if the data is valid for the model.
        sets self.model_coords based on provided dataset

        Parameters
        ----------
        X : array, shape (n_obs, n_features)
        y : array, shape (n_obs,)
        """
        date_data = X[self.date_column]
        channel_data = X[self.channel_columns]
        coords: Dict[str, Any] = {
            "date": date_data,
            "channel": self.channel_columns,
        }

        new_X_dict = {
            self.date_column: date_data,
        }
        X_data = pd.DataFrame.from_dict(new_X_dict)
        X_data = pd.concat([X_data, channel_data], axis=1)
        control_data: Optional[Union[pd.DataFrame, pd.Series]] = None
        if self.control_columns is not None:
            control_data = X[self.control_columns]
            coords["control"] = self.control_columns
            X_data = pd.concat([X_data, control_data], axis=1)

        fourier_features: Optional[pd.DataFrame] = None
        if self.yearly_seasonality is not None:
            fourier_features = self._get_fourier_models_data(X=X)
            self.fourier_columns = fourier_features.columns
            coords["fourier_mode"] = fourier_features.columns.to_numpy()
            X_data = pd.concat([X_data, fourier_features], axis=1)

        self.model_coords = coords
        if self.validate_data:
            self.validate("X", X_data)
            self.validate("y", y)
        self.preprocessed_data: Dict[str, Union[pd.DataFrame, pd.Series]] = {
            "X": self.preprocess("X", X_data),
            "y": self.preprocess("y", y),
        }
        self.X: pd.DataFrame = X_data
        self.y: pd.Series = y

    def _save_input_params(self, idata) -> None:
        """Saves input parameters to the attrs of idata."""
        idata.attrs["date_column"] = json.dumps(self.date_column)
        idata.attrs["control_columns"] = json.dumps(self.control_columns)
        idata.attrs["channel_columns"] = json.dumps(self.channel_columns)
        idata.attrs["adstock_max_lag"] = json.dumps(self.adstock_max_lag)
        idata.attrs["validate_data"] = json.dumps(self.validate_data)
        idata.attrs["yearly_seasonality"] = json.dumps(self.yearly_seasonality)

    def build_model(
        self,
        X: pd.DataFrame,
        y: pd.Series,
        **kwargs,
    ) -> None:
        model_config = self.model_config
        self.generate_and_preprocess_model_data(X, y)
        with pm.Model(coords=self.model_coords) as self.model:
            channel_data_ = pm.MutableData(
                name="channel_data",
                value=self.preprocessed_data["X"][self.channel_columns].to_numpy(),
                dims=("date", "channel"),
            )

            target_ = pm.MutableData(
                name="target",
                value=self.preprocessed_data["y"],
                dims="date",
            )

            intercept = pm.Normal(
                name="intercept",
                mu=model_config["intercept"]["mu"],
                sigma=model_config["intercept"]["sigma"],
            )

            beta_channel = pm.HalfNormal(
                name="beta_channel",
                sigma=model_config["beta_channel"]["sigma"],
                dims=model_config["beta_channel"]["dims"],
            )
            alpha = pm.Beta(
                name="alpha",
                alpha=model_config["alpha"]["alpha"],
                beta=model_config["alpha"]["beta"],
                dims=model_config["alpha"]["dims"],
            )

            lam = pm.Gamma(
                name="lam",
                alpha=model_config["lam"]["alpha"],
                beta=model_config["lam"]["beta"],
                dims=model_config["lam"]["dims"],
            )

            sigma = pm.HalfNormal(name="sigma", sigma=model_config["sigma"]["sigma"])

            channel_adstock = pm.Deterministic(
                name="channel_adstock",
                var=geometric_adstock(
                    x=channel_data_,
                    alpha=alpha,
                    l_max=self.adstock_max_lag,
                    normalize=True,
                    axis=0,
                ),
                dims=("date", "channel"),
            )
            channel_adstock_saturated = pm.Deterministic(
                name="channel_adstock_saturated",
                var=logistic_saturation(x=channel_adstock, lam=lam),
                dims=("date", "channel"),
            )
            channel_contributions = pm.Deterministic(
                name="channel_contributions",
                var=channel_adstock_saturated * beta_channel,
                dims=("date", "channel"),
            )

            mu_var = intercept + channel_contributions.sum(axis=-1)
            if (
                self.control_columns is not None
                and len(self.control_columns) > 0
                and all(
                    column in self.preprocessed_data["X"].columns
                    for column in self.control_columns
                )
            ):
                control_data_ = pm.MutableData(
                    name="control_data",
                    value=self.preprocessed_data["X"][self.control_columns],
                    dims=("date", "control"),
                )

                gamma_control = pm.Normal(
                    name="gamma_control",
                    mu=model_config["gamma_control"]["mu"],
                    sigma=model_config["gamma_control"]["sigma"],
                    dims=model_config["gamma_control"]["dims"],
                )

                control_contributions = pm.Deterministic(
                    name="control_contributions",
                    var=control_data_ * gamma_control,
                    dims=("date", "control"),
                )

                mu_var += control_contributions.sum(axis=-1)
            if (
                hasattr(self, "fourier_columns")
                and self.fourier_columns is not None
                and len(self.fourier_columns) > 0
                and all(
                    column in self.preprocessed_data["X"].columns
                    for column in self.fourier_columns
                )
            ):
                fourier_data_ = pm.MutableData(
                    name="fourier_data",
                    value=self.preprocessed_data["X"][self.fourier_columns],
                    dims=("date", "fourier_mode"),
                )

                gamma_fourier = pm.Laplace(
                    name="gamma_fourier",
                    mu=model_config["gamma_fourier"]["mu"],
                    b=model_config["gamma_fourier"]["b"],
                    dims=model_config["gamma_fourier"]["dims"],
                )

                fourier_contribution = pm.Deterministic(
                    name="fourier_contributions",
                    var=fourier_data_ * gamma_fourier,
                    dims=("date", "fourier_mode"),
                )

                mu_var += fourier_contribution.sum(axis=-1)

            mu = pm.Deterministic(
                name="mu", var=mu_var, dims=model_config["mu"]["dims"]
            )

            pm.Normal(
                name="likelihood",
                mu=mu,
                sigma=sigma,
                observed=target_,
                dims=model_config["likelihood"]["dims"],
            )

    @property
    def default_model_config(self) -> Dict:
        model_config: Dict = {
            "intercept": {"mu": 0, "sigma": 2},
            "beta_channel": {"sigma": 2, "dims": ("channel",)},
            "alpha": {"alpha": 1, "beta": 3, "dims": ("channel",)},
            "lam": {"alpha": 3, "beta": 1, "dims": ("channel",)},
            "sigma": {"sigma": 2},
            "gamma_control": {
                "mu": 0,
                "sigma": 2,
                "dims": ("control",),
            },
            "mu": {"dims": ("date",)},
            "likelihood": {"dims": ("date",)},
            "gamma_fourier": {"mu": 0, "b": 1, "dims": "fourier_mode"},
        }
        return model_config

    def _get_fourier_models_data(self, X) -> pd.DataFrame:
        """Generates fourier modes to model seasonality.

        References
        ----------
        https://www.pymc.io/projects/examples/en/latest/time_series/Air_passengers-Prophet_with_Bayesian_workflow.html
        """
        if self.yearly_seasonality is None:
            raise ValueError("yearly_seasonality must be specified.")
        date_data: pd.Series = pd.to_datetime(
            arg=X[self.date_column], format="%Y-%m-%d"
        )
        periods: npt.NDArray[np.float_] = date_data.dt.dayofyear.to_numpy() / 365.25
        return generate_fourier_modes(
            periods=periods,
            n_order=self.yearly_seasonality,
        )

    def channel_contributions_forward_pass(
        self, channel_data: npt.NDArray[np.float_]
    ) -> npt.NDArray[np.float_]:
        """Evaluate the channel contribution for a given channel data and a fitted model, ie. the forward pass.
        Parameters
        ----------
        channel_data : array-like
            Input channel data.
        Returns
        -------
        array-like
            Transformed channel data.
        """
        alpha_posterior = self.fit_result["alpha"].to_numpy()

        lam_posterior = self.fit_result["lam"].to_numpy()
        lam_posterior_expanded = np.expand_dims(a=lam_posterior, axis=2)

        beta_channel_posterior = self.fit_result["beta_channel"].to_numpy()
        beta_channel_posterior_expanded = np.expand_dims(
            a=beta_channel_posterior, axis=2
        )

        geometric_adstock_posterior = geometric_adstock(
            x=channel_data,
            alpha=alpha_posterior,
            l_max=self.adstock_max_lag,
            normalize=True,
            axis=0,
        )

        logistic_saturation_posterior = logistic_saturation(
            x=geometric_adstock_posterior,
            lam=lam_posterior_expanded,
        )

        channel_contribution_forward_pass = (
            beta_channel_posterior_expanded * logistic_saturation_posterior
        )
        return channel_contribution_forward_pass.eval()

    @property
    def _serializable_model_config(self) -> Dict[str, Any]:
        serializable_config = self.model_config.copy()
        if type(serializable_config["beta_channel"]["sigma"]) == np.ndarray:
            serializable_config["beta_channel"]["sigma"] = serializable_config[
                "beta_channel"
            ]["sigma"].tolist()
        return serializable_config

    @classmethod
    def load(cls, fname: str):
        """
        Creates a DelayedSaturatedMMM instance from a file,
        instantiating the model with the saved original input parameters.
        Loads inference data for the model.

        Parameters
        ----------
        fname : string
            This denotes the name with path from where idata should be loaded from.

        Returns
        -------
        Returns an instance of DelayedSaturatedMMM.

        Raises
        ------
        ValueError
            If the inference data that is loaded doesn't match with the model.
        """

        filepath = Path(str(fname))
        idata = az.from_netcdf(filepath)
        # needs to be converted, because json.loads was changing tuple to list
        model_config = cls._convert_dims_to_tuple(
            json.loads(idata.attrs["model_config"])
        )
        model = cls(
            date_column=json.loads(idata.attrs["date_column"]),
            control_columns=json.loads(idata.attrs["control_columns"]),
            channel_columns=json.loads(idata.attrs["channel_columns"]),
            adstock_max_lag=json.loads(idata.attrs["adstock_max_lag"]),
            validate_data=json.loads(idata.attrs["validate_data"]),
            yearly_seasonality=json.loads(idata.attrs["yearly_seasonality"]),
            model_config=model_config,
            sampler_config=json.loads(idata.attrs["sampler_config"]),
        )
        model.idata = idata
        dataset = idata.fit_data.to_dataframe()
        X = dataset.drop(columns=[model.output_var])
        y = dataset[model.output_var].values
        model.build_model(X, y)
        # All previously used data is in idata.
        if model.id != idata.attrs["id"]:
            raise ValueError(
                f"The file '{fname}' does not contain an inference data of the same model or configuration as '{cls._model_type}'"
            )

        return model

    def _data_setter(
        self,
        X: Union[np.ndarray, pd.DataFrame],
        y: Optional[Union[np.ndarray, pd.Series]] = None,
    ) -> None:
        """
        Sets new data in the model.

        This function accepts data in various formats and sets them into the
        model using the PyMC's `set_data` method. The data corresponds to the
        channel data and the target.

        Parameters
        ----------
        X : Union[np.ndarray, pd.DataFrame]
            Data for the channel. It can be a numpy array or pandas DataFrame.
            If it's a DataFrame, the columns corresponding to self.channel_columns
            are used. If it's an ndarray, it's used directly.
        y : Union[np.ndarray, pd.Series], optional
            Target data. It can be a numpy array or a pandas Series.
            If it's a Series, its values are used. If it's an ndarray, it's used
            directly. The default is None.

        Raises
        ------
        RuntimeError
            If the data for the channel is not provided in `X`.
        TypeError
            If `X` is not a pandas DataFrame or a numpy array, or
            if `y` is not a pandas Series or a numpy array and is not None.

        Returns
        -------
        None
        """

        new_channel_data = None
        if isinstance(X, pd.DataFrame):
            try:
                new_channel_data = X[self.channel_columns].to_numpy()
            except KeyError as e:
                raise RuntimeError("New data must contain channel_data!", e)
        elif isinstance(X, np.ndarray):
            new_channel_data = X  # type: ignore
        else:
            raise TypeError("X must be either a pandas DataFrame or a numpy array")

        target = None
        if y is not None:
            if isinstance(y, pd.Series):
                target = y.values
            elif isinstance(y, np.ndarray):
                target = y
            else:
                raise TypeError("y must be either a pandas Series or a numpy array")

        with self.model:
            pm.set_data(
                {
                    "channel_data": new_channel_data,
                    "target": target,
                }
            )


class DelayedSaturatedMMM(
    MaxAbsScaleTarget,
    MaxAbsScaleChannels,
    ValidateControlColumns,
    BaseDelayedSaturatedMMM,
):
    ...

    def channel_contributions_forward_pass(
        self, channel_data: npt.NDArray[np.float_]
    ) -> npt.NDArray[np.float_]:
        """Evaluate the channel contribution for a given channel data and a fitted model, ie. the forward pass.
        We return the contribution in the original scale of the target variable.
        Parameters
        ----------
        channel_data : array-like
            Input channel data.
        Returns
        -------
        array-like
            Transformed channel data.
        """
        channel_contribution_forward_pass = super().channel_contributions_forward_pass(
            channel_data=channel_data
        )
        target_transformed_vectorized = np.vectorize(
            self.target_transformer.inverse_transform,
            excluded=[1, 2],
            signature="(m, n) -> (m, n)",
        )
        return target_transformed_vectorized(channel_contribution_forward_pass)

    def get_channel_contributions_forward_pass_grid(
        self, start: float, stop: float, num: int
    ) -> DataArray:
        """Generate a grid of scaled channel contributions for a given grid of share values.
        Parameters
        ----------
        start : float
            Start of the grid. It must be equal or greater than 0.
        stop : float
            End of the grid. It must be greater than start.
        num : int
            Number of points in the grid.
        Returns
        -------
        DataArray
            Grid of channel contributions.
        """
        if start < 0:
            raise ValueError("start must be greater than or equal to 0.")

        share_grid = np.linspace(start=start, stop=stop, num=num)

        channel_contributions = []
        for delta in share_grid:
            channel_data = (
                delta
                * self.max_abs_scale_channel_data(data=self.X)[
                    self.channel_columns
                ].to_numpy()
            )
            channel_contribution_forward_pass = self.channel_contributions_forward_pass(
                channel_data=channel_data
            )
            channel_contributions.append(channel_contribution_forward_pass)
        return DataArray(
            data=np.array(channel_contributions),
            dims=("delta", "chain", "draw", "date", "channel"),
            coords={
                "delta": share_grid,
                "date": self.X[self.date_column],
                "channel": self.channel_columns,
            },
        )

    def plot_channel_contributions_grid(
        self,
        start: float,
        stop: float,
        num: int,
        absolute_xrange: bool = False,
        **plt_kwargs: Any,
    ) -> plt.Figure:
        """Plots a grid of scaled channel contributions for a given grid of share values.
        Parameters
        ----------
        start : float
            Start of the grid. It must be equal or greater than 0.
        stop : float
            End of the grid. It must be greater than start.
        num : int
            Number of points in the grid.
        absolute_xrange : bool, optional
            If True, the x-axis is in absolute values (input units), otherwise it is in
            relative percentage values, by default False.
        Returns
        -------
        plt.Figure
            Plot of grid of channel contributions.
        """
        share_grid = np.linspace(start=start, stop=stop, num=num)
        contributions = self.get_channel_contributions_forward_pass_grid(
            start=start, stop=stop, num=num
        )

        fig, ax = plt.subplots(**plt_kwargs)

        for i, channel in enumerate(self.channel_columns):
            channel_contribution_total = contributions.sel(channel=channel).sum(
                dim="date"
            )

            hdi_contribution = az.hdi(ary=channel_contribution_total).x

            total_channel_input = self.X[channel].sum()
            x_range = (
                total_channel_input * share_grid if absolute_xrange else share_grid
            )

            ax.fill_between(
                x=x_range,
                y1=hdi_contribution[:, 0],
                y2=hdi_contribution[:, 1],
                color=f"C{i}",
                label=f"{channel} $94%$ HDI contribution",
                alpha=0.4,
            )

            sns.lineplot(
                x=x_range,
                y=channel_contribution_total.mean(dim=("chain", "draw")),
                color=f"C{i}",
                marker="o",
                label=f"{channel} contribution mean",
                ax=ax,
            )
            if absolute_xrange:
                ax.axvline(
                    x=total_channel_input,
                    color=f"C{i}",
                    linestyle="--",
                    label=f"{channel} current total input",
                )

        if not absolute_xrange:
            ax.axvline(x=1, color="black", linestyle="--", label=r"$\delta = 1$")

        ax.legend(loc="center left", bbox_to_anchor=(1, 0.5))
        x_label = "input" if absolute_xrange else r"$\delta$"
        ax.set(
            title="Channel contribution as a function of cost share",
            xlabel=x_label,
            ylabel="contribution",
        )
        return fig<|MERGE_RESOLUTION|>--- conflicted
+++ resolved
@@ -3,10 +3,7 @@
 from typing import Any, Dict, List, Optional, Union
 
 import arviz as az
-<<<<<<< HEAD
-=======
 import matplotlib.pyplot as plt
->>>>>>> b8116e10
 import numpy as np
 import numpy.typing as npt
 import pandas as pd
