--- conflicted
+++ resolved
@@ -359,24 +359,9 @@
                     self._time_index,
                     dims="date",
                 )
-<<<<<<< HEAD
-                intercept_dist = self.model_config["intercept"].pymc_distribution
-                intercept = create_time_varying_intercept(
-                    time_index,
-                    self._time_index_mid,
-                    self._time_resolution,
-                    intercept_dist,
-                    self.model_config,
-=======
 
             if self.time_varying_intercept:
-                intercept_distribution = get_distribution(
-                    name=self.model_config["intercept"]["dist"]
-                )
-                baseline_intercept = intercept_distribution(
-                    name="baseline_intercept",
-                    **self.model_config["intercept"]["kwargs"],
-                )
+                baseline_intercept = self.model_config["intercept"].create_variable("baseline_intercept")
 
                 intercept_latent_process = create_time_varying_gp_multiplier(
                     name="intercept",
@@ -390,7 +375,6 @@
                     name="intercept",
                     var=baseline_intercept * intercept_latent_process,
                     dims="date",
->>>>>>> 897cf3d9
                 )
             else:
                 intercept = self.model_config["intercept"].create_variable(
@@ -435,18 +419,8 @@
                     for column in self.control_columns
                 )
             ):
-<<<<<<< HEAD
                 if self.model_config["gamma_control"].dims != ("control",):
-                    msg = (
-                        "The 'dims' key in gamma_control must be 'control'."
-                        " This will be fixed automatically."
-                    )
-                    warnings.warn(msg, stacklevel=2)
                     self.model_config["gamma_control"].dims = "control"
-=======
-                if self.model_config["gamma_control"].get("dims") != "control":
-                    self.model_config["gamma_control"]["dims"] = "control"
->>>>>>> 897cf3d9
 
                 gamma_control = self.model_config["gamma_control"].create_variable(
                     name="gamma_control"
@@ -482,19 +456,8 @@
                     dims=("date", "fourier_mode"),
                     mutable=True,
                 )
-
-<<<<<<< HEAD
                 if self.model_config["gamma_fourier"].dims != ("fourier_mode",):
-                    msg = (
-                        "The dims in gamma_fourier must be 'fourier_mode'."
-                        " This will be fixed automatically."
-                    )
-                    warnings.warn(msg, stacklevel=2)
                     self.model_config["gamma_fourier"].dims = "fourier_mode"
-=======
-                if self.model_config["gamma_fourier"].get("dims") != "fourier_mode":
-                    self.model_config["gamma_fourier"]["dims"] = "fourier_mode"
->>>>>>> 897cf3d9
 
                 gamma_fourier = self.model_config["gamma_fourier"].create_variable(
                     name="gamma_fourier"
@@ -525,37 +488,15 @@
 
     @property
     def default_model_config(self) -> dict:
-<<<<<<< HEAD
         base_config = {
             "intercept": Prior("Normal", mu=0, sigma=2),
             "likelihood": Prior("Normal", sigma=Prior("HalfNormal", sigma=2)),
             "gamma_control": Prior("Normal", mu=0, sigma=2, dims="control"),
             "gamma_fourier": Prior("Laplace", mu=0, b=1, dims="fourier_mode"),
-            "intercept_tvp_kwargs": {
-=======
-        base_config: dict[str, Any] = {
-            "intercept": {"dist": "Normal", "kwargs": {"mu": 0, "sigma": 2}},
-            "likelihood": {
-                "dist": "Normal",
-                "kwargs": {
-                    "sigma": {"dist": "HalfNormal", "kwargs": {"sigma": 2}},
-                },
-            },
-            "gamma_control": {
-                "dist": "Normal",
-                "kwargs": {"mu": 0, "sigma": 2},
-                "dims": "control",
-            },
-            "gamma_fourier": {
-                "dist": "Laplace",
-                "kwargs": {"mu": 0, "b": 1},
-                "dims": "fourier_mode",
-            },
         }
 
         if self.time_varying_intercept:
             base_config["intercept_tvp_config"] = {
->>>>>>> 897cf3d9
                 "m": 200,
                 "L": None,
                 "eta_lam": 1,
@@ -574,23 +515,11 @@
             }
 
         for media_transform in [self.adstock, self.saturation]:
-<<<<<<< HEAD
             for param, dist in media_transform.function_priors.items():
                 if not dist.dims:
                     continue
 
-                msg = (
-                    f"{param} doesn't have a 'dims' key in config. Setting to channel."
-                    f" Set priors explicitly in {media_transform.__class__.__name__}"
-                    " to avoid this warning."
-                )
-                warnings.warn(msg, stacklevel=2)
                 dist.dims = "channel"
-=======
-            for config in media_transform.function_priors.values():
-                if "dims" not in config:
-                    config["dims"] = "channel"
->>>>>>> 897cf3d9
 
         return {
             **base_config,
