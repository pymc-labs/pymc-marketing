--- conflicted
+++ resolved
@@ -29,11 +29,7 @@
     scale_lift_measurements,
 )
 from pymc_marketing.mmm.preprocessing import MaxAbsScaleChannels, MaxAbsScaleTarget
-<<<<<<< HEAD
-=======
-from pymc_marketing.mmm.transformers import geometric_adstock, logistic_saturation
 from pymc_marketing.mmm.tvp import create_time_varying_intercept, infer_time_index
->>>>>>> b785baad
 from pymc_marketing.mmm.utils import (
     _get_distribution_from_dict,
     apply_sklearn_transformer_across_dim,
@@ -450,50 +446,10 @@
                 intercept = self.intercept_dist(
                     name="intercept", **self.model_config["intercept"]["kwargs"]
                 )
-
-<<<<<<< HEAD
+                
             channel_contributions = pm.Deterministic(
                 name="channel_contributions",
                 var=self.forward_pass(x=channel_data_),
-=======
-            beta_channel = self.beta_channel_dist(
-                name="beta_channel",
-                **self.model_config["beta_channel"]["kwargs"],
-                dims=("channel",),
-            )
-            alpha = self.alpha_dist(
-                name="alpha",
-                dims="channel",
-                **self.model_config["alpha"]["kwargs"],
-            )
-            lam = self.lam_dist(
-                name="lam",
-                dims="channel",
-                **self.model_config["lam"]["kwargs"],
-            )
-
-            channel_adstock = pm.Deterministic(
-                name="channel_adstock",
-                var=geometric_adstock(
-                    x=channel_data_,
-                    alpha=alpha,
-                    l_max=self.adstock_max_lag,
-                    normalize=True,
-                    axis=0,
-                ),
-                dims=("date", "channel"),
-            )
-            channel_adstock_saturated = pm.Deterministic(
-                name="channel_adstock_saturated",
-                var=logistic_saturation(x=channel_adstock, lam=lam),
-                dims=("date", "channel"),
-            )
-
-            channel_contributions_var = channel_adstock_saturated * beta_channel
-            channel_contributions = pm.Deterministic(
-                name="channel_contributions",
-                var=channel_contributions_var,
->>>>>>> b785baad
                 dims=("date", "channel"),
             )
 
@@ -575,19 +531,8 @@
 
     @property
     def default_model_config(self) -> dict:
-<<<<<<< HEAD
         base_config = {
             "intercept": {"dist": "Normal", "kwargs": {"mu": 0, "sigma": 2}},
-=======
-        return {
-            "intercept": {
-                "dist": "Normal",
-                "kwargs": {"mu": 0, "sigma": 2},
-            },
-            "beta_channel": {"dist": "HalfNormal", "kwargs": {"sigma": 2}},
-            "alpha": {"dist": "Beta", "kwargs": {"alpha": 1, "beta": 3}},
-            "lam": {"dist": "Gamma", "kwargs": {"alpha": 3, "beta": 1}},
->>>>>>> b785baad
             "likelihood": {
                 "dist": "Normal",
                 "kwargs": {
