#   Copyright 2024 The PyMC Labs Developers
#
#   Licensed under the Apache License, Version 2.0 (the "License");
#   you may not use this file except in compliance with the License.
#   You may obtain a copy of the License at
#
#       http://www.apache.org/licenses/LICENSE-2.0
#
#   Unless required by applicable law or agreed to in writing, software
#   distributed under the License is distributed on an "AS IS" BASIS,
#   WITHOUT WARRANTIES OR CONDITIONS OF ANY KIND, either express or implied.
#   See the License for the specific language governing permissions and
#   limitations under the License.
"""Class that represents a prior distribution.

The `Prior` class is a wrapper around PyMC distributions that allows the user
to create outside of the PyMC model.

This is the alternative to using the dictionaries in PyMC-Marketing models.

Examples
--------
Create a normal prior.

.. code-block:: python

    from pymc_marketing.prior import Prior

    normal = Prior("Normal")

Create a hierarchical normal prior by using distributions for the parameters
and specifying the dims.

.. code-block:: python

    hierarchical_normal = Prior(
        "Normal",
        mu=Prior("Normal"),
        sigma=Prior("HalfNormal"),
        dims="channel",
    )

Create a non-centered hierarchical normal prior with the `centered` parameter.

.. code-block:: python

    non_centered_hierarchical_normal = Prior(
        "Normal",
        mu=Prior("Normal"),
        sigma=Prior("HalfNormal"),
        dims="channel",
        # Only change needed to make it non-centered
        centered=False,
    )

Create a hierarchical beta prior by using Beta distribution, distributions for
the parameters, and specifying the dims.

.. code-block:: python

    hierarchical_beta = Prior(
        "Beta",
        alpha=Prior("HalfNormal"),
        beta=Prior("HalfNormal"),
        dims="channel",
    )

Create a transformed hierarchical normal prior by using the `transform`
parameter. Here the "sigmoid" transformation comes from `pm.math`.

.. code-block:: python

    transformed_hierarchical_normal = Prior(
        "Normal",
        mu=Prior("Normal"),
        sigma=Prior("HalfNormal"),
        transform="sigmoid",
        dims="channel",
    )

Create a prior with a custom transform function by registering it with
`register_tensor_transform`.

.. code-block:: python

    from pymc_marketing.prior import register_tensor_transform

    def custom_transform(x):
        return x ** 2

    register_tensor_transform("square", custom_transform)

    custom_distribution = Prior("Normal", transform="square")

"""

from __future__ import annotations

import copy
from collections.abc import Callable
from dataclasses import dataclass
from inspect import signature
from typing import Any, Protocol, runtime_checkable

import numpy as np
import pymc as pm
import pytensor.tensor as pt
import xarray as xr
from pydantic import validate_call
from pymc.distributions.shape_utils import Dims

from pymc_marketing.deserialize import deserialize, register_deserialization


class UnsupportedShapeError(Exception):
    """Error for when the shapes from variables are not compatible."""


class UnsupportedDistributionError(Exception):
    """Error for when an unsupported distribution is used."""


class UnsupportedParameterizationError(Exception):
    """The follow parameterization is not supported."""


class MuAlreadyExistsError(Exception):
    """Error for when 'mu' is present in Prior."""

    def __init__(self, distribution: Prior) -> None:
        self.distribution = distribution
        self.message = f"The mu parameter is already defined in {distribution}"
        super().__init__(self.message)


class UnknownTransformError(Exception):
    """Error for when an unknown transform is used."""


def _remove_leading_xs(args: list[str | int]) -> list[str | int]:
    """Remove leading 'x' from the args."""
    while args and args[0] == "x":
        args.pop(0)

    return args


def handle_dims(x: pt.TensorLike, dims: Dims, desired_dims: Dims) -> pt.TensorVariable:
    """Take a tensor of dims `dims` and align it to `desired_dims`.

    Doesn't check for validity of the dims

    Examples
    --------
    1D to 2D with new dim

    .. code-block:: python

        x = np.array([1, 2, 3])
        dims = "channel"

        desired_dims = ("channel", "group")

        handle_dims(x, dims, desired_dims)

    """
    x = pt.as_tensor_variable(x)

    if np.ndim(x) == 0:
        return x

    dims = dims if isinstance(dims, tuple) else (dims,)
    desired_dims = desired_dims if isinstance(desired_dims, tuple) else (desired_dims,)

    if difference := set(dims).difference(desired_dims):
        raise UnsupportedShapeError(
            f"Dims {dims} of data are not a subset of the desired dims {desired_dims}. "
            f"{difference} is missing from the desired dims."
        )

    aligned_dims = np.array(dims)[:, None] == np.array(desired_dims)

    missing_dims = aligned_dims.sum(axis=0) == 0
    new_idx = aligned_dims.argmax(axis=0)

    args = [
        "x" if missing else idx
        for (idx, missing) in zip(new_idx, missing_dims, strict=False)
    ]
    args = _remove_leading_xs(args)
    return x.dimshuffle(*args)


DimHandler = Callable[[pt.TensorLike, Dims], pt.TensorLike]


def create_dim_handler(desired_dims: Dims) -> DimHandler:
    """Wrap the `handle_dims` function to act like the previous `create_dim_handler` function."""

    def func(x: pt.TensorLike, dims: Dims) -> pt.TensorVariable:
        return handle_dims(x, dims, desired_dims)

    return func


def _dims_to_str(obj: tuple[str, ...]) -> str:
    if len(obj) == 1:
        return f'"{obj[0]}"'

    return (
        "(" + ", ".join(f'"{i}"' if isinstance(i, str) else str(i) for i in obj) + ")"
    )


def _get_pymc_distribution(name: str) -> type[pm.Distribution]:
    if not hasattr(pm, name):
        raise UnsupportedDistributionError(
            f"PyMC doesn't have a distribution of name {name!r}"
        )

    return getattr(pm, name)


Transform = Callable[[pt.TensorLike], pt.TensorLike]

CUSTOM_TRANSFORMS: dict[str, Transform] = {}


def register_tensor_transform(name: str, transform: Transform) -> None:
    """Register a tensor transform function to be used in the `Prior` class.

    Parameters
    ----------
    name : str
        The name of the transform.
    func : Callable[[pt.TensorLike], pt.TensorLike]
        The function to apply to the tensor.

    Examples
    --------
    Register a custom transform function.

    .. code-block:: python

        from pymc_marketing.prior import (
            Prior,
            register_tensor_transform,
        )

        def custom_transform(x):
            return x ** 2

        register_tensor_transform("square", custom_transform)

        custom_distribution = Prior("Normal", transform="square")

    """
    CUSTOM_TRANSFORMS[name] = transform


def _get_transform(name: str):
    if name in CUSTOM_TRANSFORMS:
        return CUSTOM_TRANSFORMS[name]

    for module in (pt, pm.math):
        if hasattr(module, name):
            break
    else:
        module = None

    if not module:
        msg = (
            f"Neither pytensor.tensor nor pymc.math have the function {name!r}. "
            "If this is a custom function, register it with the "
            "`pymc_marketing.prior.register_tensor_transform` function before "
            "previous function call."
        )

        raise UnknownTransformError(msg)

    return getattr(module, name)


def _get_pymc_parameters(distribution: pm.Distribution) -> set[str]:
    return set(signature(distribution.dist).parameters.keys()) - {"kwargs", "args"}


@runtime_checkable
class VariableFactory(Protocol):
    """Protocol for something that works like a Prior class."""

    dims: tuple[str, ...]

    def create_variable(self, name: str) -> pt.TensorVariable:
        """Create a TensorVariable."""


class Prior:
    """A class to represent a prior distribution.

    This is the alternative to using the dictionaries in PyMC-Marketing models
    but provides added flexibility and functionality.

    Make use of the various helper methods to understand the distributions
    better.

    - `preliz` attribute to get the equivalent distribution in `preliz`
    - `sample_prior` method to sample from the prior
    - `graph` get a dummy model graph with the distribution
    - `constrain` to shift the distribution to a different range

    Parameters
    ----------
    distribution : str
        The name of PyMC distribution.
    dims : Dims, optional
        The dimensions of the variable, by default None
    centered : bool, optional
        Whether the variable is centered or not, by default True.
        Only allowed for Normal distribution.
    transform : str, optional
        The name of the transform to apply to the variable after it is
        created, by default None or no transform. The transformation must
        be registered with `register_tensor_transform` function or
        be available in either `pytensor.tensor` or `pymc.math`.

    """

    # Taken from https://en.wikipedia.org/wiki/Location%E2%80%93scale_family
    non_centered_distributions: dict[str, dict[str, float]] = {
        "Normal": {"mu": 0, "sigma": 1},
        "StudentT": {"mu": 0, "sigma": 1},
        "ZeroSumNormal": {"sigma": 1},
    }

    pymc_distribution: type[pm.Distribution]
    pytensor_transform: Callable[[pt.TensorLike], pt.TensorLike] | None

    @validate_call
    def __init__(
        self,
        distribution: str,
        *,
        dims: Dims | None = None,
        centered: bool = True,
        transform: str | None = None,
        **parameters,
    ) -> None:
        self.distribution = distribution
        self.parameters = parameters
        self.dims = dims
        self.centered = centered
        self.transform = transform

        self._checks()

    @property
    def distribution(self) -> str:
        """The name of the PyMC distribution."""
        return self._distribution

    @distribution.setter
    def distribution(self, distribution: str) -> None:
        if hasattr(self, "_distribution"):
            raise AttributeError("Can't change the distribution")

        self._distribution = distribution
        self.pymc_distribution = _get_pymc_distribution(distribution)

    @property
    def transform(self) -> str | None:
        """The name of the transform to apply to the variable after it is created."""
        return self._transform

    @transform.setter
    def transform(self, transform: str | None) -> None:
        self._transform = transform
        self.pytensor_transform = not transform or _get_transform(transform)  # type: ignore

    @property
    def dims(self) -> Dims:
        """The dimensions of the variable."""
        return self._dims

    @dims.setter
    def dims(self, dims) -> None:
        if isinstance(dims, str):
            dims = (dims,)

        self._dims = dims or ()

        self._param_dims_work()
        self._unique_dims()

    def __getitem__(self, key: str) -> Prior | Any:
        """Return the parameter of the prior."""
        return self.parameters[key]

    def _checks(self) -> None:
        if not self.centered:
            self._correct_non_centered_distribution()

        self._parameters_are_at_least_subset_of_pymc()
        self._convert_lists_to_numpy()
        self._parameters_are_correct_type()

    def _parameters_are_at_least_subset_of_pymc(self) -> None:
        pymc_params = _get_pymc_parameters(self.pymc_distribution)
        if not set(self.parameters.keys()).issubset(pymc_params):
            msg = (
                f"Parameters {set(self.parameters.keys())} "
                "are not a subset of the pymc distribution "
                f"parameters {set(pymc_params)}"
            )
            raise ValueError(msg)

    def _convert_lists_to_numpy(self) -> None:
        def convert(x):
            if not isinstance(x, list):
                return x

            return np.array(x)

        self.parameters = {
            key: convert(value) for key, value in self.parameters.items()
        }

    def _parameters_are_correct_type(self) -> None:
        supported_types = (
            int,
            float,
            np.ndarray,
            Prior,
            pt.TensorVariable,
            VariableFactory,
        )

        incorrect_types = {
            param: type(value)
            for param, value in self.parameters.items()
            if not isinstance(value, supported_types)
        }
        if incorrect_types:
            msg = (
                "Parameters must be one of the following types: "
                f"(int, float, np.array, Prior, pt.TensorVariable). Incorrect parameters: {incorrect_types}"
            )
            raise ValueError(msg)

    def _correct_non_centered_distribution(self) -> None:
        if (
            not self.centered
            and self.distribution not in self.non_centered_distributions
        ):
            raise UnsupportedParameterizationError(
                f"{self.distribution!r} is not supported for non-centered parameterization. "
                f"Choose from {list(self.non_centered_distributions.keys())}"
            )

        required_parameters = set(
            self.non_centered_distributions[self.distribution].keys()
        )

        if set(self.parameters.keys()) < required_parameters:
            msg = " and ".join([f"{param!r}" for param in required_parameters])
            raise ValueError(
                f"Must have at least {msg} parameter for non-centered for {self.distribution!r}"
            )

    def _unique_dims(self) -> None:
        if not self.dims:
            return

        if len(self.dims) != len(set(self.dims)):
            raise ValueError("Dims must be unique")

    def _param_dims_work(self) -> None:
        other_dims = set()
        for value in self.parameters.values():
            if hasattr(value, "dims"):
                other_dims.update(value.dims)

        if not other_dims.issubset(self.dims):
            raise UnsupportedShapeError(
                f"Parameter dims {other_dims} are not a subset of the prior dims {self.dims}"
            )

    def __str__(self) -> str:
        """Return a string representation of the prior."""
        param_str = ", ".join(
            [f"{param}={value}" for param, value in self.parameters.items()]
        )
        param_str = "" if not param_str else f", {param_str}"

        dim_str = f", dims={_dims_to_str(self.dims)}" if self.dims else ""
        centered_str = f", centered={self.centered}" if not self.centered else ""
        transform_str = f', transform="{self.transform}"' if self.transform else ""
        return f'Prior("{self.distribution}"{param_str}{dim_str}{centered_str}{transform_str})'

    def __repr__(self) -> str:
        """Return a string representation of the prior."""
        return f"{self}"

    def _create_parameter(self, param, value, name):
        if not hasattr(value, "create_variable"):
            return value

        child_name = f"{name}_{param}"
        return self.dim_handler(value.create_variable(child_name), value.dims)

    def _create_centered_variable(self, name: str):
        parameters = {
            param: self._create_parameter(param, value, name)
            for param, value in self.parameters.items()
        }
        return self.pymc_distribution(name, **parameters, dims=self.dims)

    def _create_non_centered_variable(self, name: str) -> pt.TensorVariable:
        def handle_variable(var_name: str):
            parameter = self.parameters[var_name]
            if not hasattr(parameter, "create_variable"):
                return parameter

            return self.dim_handler(
                parameter.create_variable(f"{name}_{var_name}"),
                parameter.dims,
            )

        defaults = self.non_centered_distributions[self.distribution]
        other_parameters = {
            param: handle_variable(param)
            for param in self.parameters.keys()
            if param not in defaults
        }
        offset = self.pymc_distribution(
            f"{name}_offset",
            **defaults,
            **other_parameters,
            dims=self.dims,
        )
        if "mu" in self.parameters:
            mu = (
                handle_variable("mu")
                if isinstance(self.parameters["mu"], Prior)
                else self.parameters["mu"]
            )
        else:
            mu = 0

        sigma = (
            handle_variable("sigma")
            if isinstance(self.parameters["sigma"], Prior)
            else self.parameters["sigma"]
        )

        return pm.Deterministic(
            name,
            mu + sigma * offset,
            dims=self.dims,
        )

    def create_variable(self, name: str) -> pt.TensorVariable:
        """Create a PyMC variable from the prior.

        Must be used in a PyMC model context.

        Parameters
        ----------
        name : str
            The name of the variable.

        Returns
        -------
        pt.TensorVariable
            The PyMC variable.

        Examples
        --------
        Create a hierarchical normal variable in larger PyMC model.

        .. code-block:: python

            dist = Prior(
                "Normal",
                mu=Prior("Normal"),
                sigma=Prior("HalfNormal"),
                dims="channel",
            )

            coords = {"channel": ["C1", "C2", "C3"]}
            with pm.Model(coords=coords):
                var = dist.create_variable("var")

        """
        self.dim_handler = create_dim_handler(self.dims)

        if self.transform:
            var_name = f"{name}_raw"

            def transform(var):
                return pm.Deterministic(
                    name, self.pytensor_transform(var), dims=self.dims
                )
        else:
            var_name = name

            def transform(var):
                return var

        create_variable = (
            self._create_centered_variable
            if self.centered
            else self._create_non_centered_variable
        )
        var = create_variable(name=var_name)
        return transform(var)

    @property
    def preliz(self):
        """Create an equivalent preliz distribution.

        Helpful to visualize a distribution when it is univariate.

        Returns
        -------
        preliz.distributions.Distribution

        Examples
        --------
        Create a preliz distribution from a prior.

        .. code-block:: python

            from pymc_marketing.prior import Prior

            dist = Prior("Gamma", alpha=5, beta=1)
            dist.preliz.plot_pdf()

        """
        import preliz as pz

        return getattr(pz, self.distribution)(**self.parameters)

    def to_json(self) -> dict[str, Any]:
        """Convert the prior to the previous dictionary format.

        Returns
        -------
        dict[str, Any]
            The dictionary format of the prior.

        Examples
        --------
        Convert a prior to the dictionary format.

        .. code-block:: python

            from pymc_marketing.prior import Prior

            dist = Prior("Normal", mu=0, sigma=1)

            dist.to_json()
            # {"dist": "Normal", "kwargs": {"mu": 0, "sigma": 1}}

        Convert a hierarchical prior to the dictionary format.

        .. code-block:: python

            dist = Prior(
                "Normal",
                mu=Prior("Normal"),
                sigma=Prior("HalfNormal"),
                dims="channel",
            )

            dist.to_json()
            # {
            #     "dist": "Normal",
            #     "kwargs": {
            #         "mu": {"dist": "Normal"},
            #         "sigma": {"dist": "HalfNormal"},
            #     },
            #     "dims": "channel",
            # }

        """
        json: dict[str, Any] = {
            "dist": self.distribution,
        }
        if self.parameters:

            def handle_value(value):
                if isinstance(value, Prior):
                    return value.to_json()

                if isinstance(value, pt.TensorVariable):
                    value = value.eval()

                if isinstance(value, np.ndarray):
                    return value.tolist()

                if hasattr(value, "to_dict"):
                    return value.to_dict()

                return value

            json["kwargs"] = {
                param: handle_value(value) for param, value in self.parameters.items()
            }
        if not self.centered:
            json["centered"] = False

        if self.dims:
            json["dims"] = self.dims

        if self.transform:
            json["transform"] = self.transform

        return json

    @classmethod
    def from_json(cls, json) -> Prior:
        """Create a Prior from the dictionary format.

        Parameters
        ----------
        json : dict[str, Any]
            The dictionary format of the prior.

        Returns
        -------
        Prior
            The prior distribution.

        Examples
        --------
        Convert prior in the dictionary format to a Prior instance.

        .. code-block:: python

            from pymc_marketing.prior import Prior

            json = {
                "dist": "Normal",
                "kwargs": {"mu": 0, "sigma": 1},
            }

            dist = Prior.from_json(json)
            dist
            # Prior("Normal", mu=0, sigma=1)

        """
        if not isinstance(json, dict):
            msg = (
                "Must be a dictionary representation of a prior distribution. "
                f"Not of type: {type(json)}"
            )
            raise ValueError(msg)

        dist = json["dist"]
        kwargs = json.get("kwargs", {})

        def handle_value(value):
            if isinstance(value, dict):
                return deserialize(value)

            if isinstance(value, list):
                return np.array(value)

            return value

        kwargs = {param: handle_value(value) for param, value in kwargs.items()}
        centered = json.get("centered", True)
        dims = json.get("dims")
        if isinstance(dims, list):
            dims = tuple(dims)
        transform = json.get("transform")

        return cls(dist, dims=dims, centered=centered, transform=transform, **kwargs)

    def constrain(
        self, lower: float, upper: float, mass: float = 0.95, kwargs=None
    ) -> Prior:
        """Create a new prior with a given mass constrained within the given bounds.

        Wrapper around `preliz.maxent`.

        Parameters
        ----------
        lower : float
            The lower bound.
        upper : float
            The upper bound.
        mass: float = 0.95
            The mass of the distribution to keep within the bounds.
        kwargs : dict
            Additional arguments to pass to `pz.maxent`.

        Returns
        -------
        Prior
            The maximum entropy prior with a mass constrained to the given bounds.

        Examples
        --------
        Create a Beta distribution that is constrained to have 95% of the mass
        between 0.5 and 0.8.

        .. code-block:: python

            dist = Prior(
                "Beta",
            ).constrain(lower=0.5, upper=0.8)

        Create a Beta distribution with mean 0.6, that is constrained to
        have 95% of the mass between 0.5 and 0.8.

        .. code-block:: python

            dist = Prior(
                "Beta",
                mu=0.6,
            ).constrain(lower=0.5, upper=0.8)

        """
        from preliz import maxent

        if self.transform:
            raise ValueError("Can't constrain a transformed variable")

        if kwargs is None:
            kwargs = {}
            kwargs.setdefault("plot", False)

        if kwargs["plot"]:
            new_parameters = maxent(self.preliz, lower, upper, mass, **kwargs)[
                0
            ].params_dict
        else:
            new_parameters = maxent(
                self.preliz, lower, upper, mass, **kwargs
            ).params_dict

        return Prior(
            self.distribution,
            dims=self.dims,
            transform=self.transform,
            centered=self.centered,
            **new_parameters,
        )

    def __eq__(self, other) -> bool:
        """Check if two priors are equal."""
        if not isinstance(other, Prior):
            return False

        try:
            np.testing.assert_equal(self.parameters, other.parameters)
        except AssertionError:
            return False

        return (
            self.distribution == other.distribution
            and self.dims == other.dims
            and self.centered == other.centered
            and self.transform == other.transform
        )

    def sample_prior(
        self, coords=None, name: str = "var", **sample_prior_predictive_kwargs
    ) -> xr.Dataset:
        """Sample the prior distribution for the variable.

        Parameters
        ----------
        coords : dict[str, list[str]], optional
            The coordinates for the variable, by default None.
            Only required if the dims are specified.
        name : str, optional
            The name of the variable, by default "var".
        sample_prior_predictive_kwargs : dict
            Additional arguments to pass to `pm.sample_prior_predictive`.

        Returns
        -------
        xr.Dataset
            The dataset of the prior samples.

        Example
        -------
        Sample from a hierarchical normal distribution.

        .. code-block:: python

            dist = Prior(
                "Normal",
                mu=Prior("Normal"),
                sigma=Prior("HalfNormal"),
                dims="channel",
            )

            coords = {"channel": ["C1", "C2", "C3"]}
            prior = dist.sample_prior(coords=coords)

        """
        coords = coords or {}

        if missing_keys := set(self.dims) - set(coords.keys()):
            raise KeyError(f"Coords are missing the following dims: {missing_keys}")

        with pm.Model(coords=coords):
            self.create_variable(name)

            return pm.sample_prior_predictive(**sample_prior_predictive_kwargs).prior

    def __deepcopy__(self, memo) -> Prior:
        """Return a deep copy of the prior."""
        if id(self) in memo:
            return memo[id(self)]

        copy_obj = Prior(
            self.distribution,
            dims=copy.copy(self.dims),
            centered=self.centered,
            transform=self.transform,
            **copy.deepcopy(self.parameters),
        )
        memo[id(self)] = copy_obj
        return copy_obj

    def deepcopy(self) -> Prior:
        """Return a deep copy of the prior."""
        return copy.deepcopy(self)

    def to_graph(self):
        """Generate a graph of the variables.

        Examples
        --------
        Create the graph for a 2D transformed hierarchical distribution.

        .. code-block:: python

            from pymc_marketing.prior import Prior

            mu = Prior(
                "Normal",
                mu=Prior("Normal"),
                sigma=Prior("HalfNormal"),
                dims="channel",
            )
            sigma = Prior("HalfNormal", dims="channel")
            dist = Prior(
                "Normal",
                mu=mu,
                sigma=sigma,
                dims=("channel", "geo"),
                centered=False,
                transform="sigmoid",
            )

            dist.to_graph()

        .. image:: /_static/example-graph.png
            :alt: Example graph

        """
        coords = {name: ["DUMMY"] for name in self.dims}
        with pm.Model(coords=coords) as model:
            self.create_variable("var")

        return pm.model_to_graphviz(model)

    def create_likelihood_variable(
        self,
        name: str,
        mu: pt.TensorLike,
        observed: pt.TensorLike,
    ) -> pt.TensorVariable:
        """Create a likelihood variable from the prior.

        Will require that the distribution has a `mu` parameter
        and that it has not been set in the parameters.

        Parameters
        ----------
        name : str
            The name of the variable.
        mu : pt.TensorLike
            The mu parameter for the likelihood.
        observed : pt.TensorLike
            The observed data.

        Returns
        -------
        pt.TensorVariable
            The PyMC variable.

        Examples
        --------
        Create a likelihood variable in a larger PyMC model.

        .. code-block:: python

            import pymc as pm

            dist = Prior("Normal", sigma=Prior("HalfNormal"))

            with pm.Model():
                # Create the likelihood variable
                mu = pm.Normal("mu", mu=0, sigma=1)
                dist.create_likelihood_variable("y", mu=mu, observed=observed)

        """
        if "mu" not in _get_pymc_parameters(self.pymc_distribution):
            raise UnsupportedDistributionError(
                f"Likelihood distribution {self.distribution!r} is not supported."
            )

        if "mu" in self.parameters:
            raise MuAlreadyExistsError(self)

        distribution = self.deepcopy()
        distribution.parameters["mu"] = mu
        distribution.parameters["observed"] = observed
        return distribution.create_variable(name)


<<<<<<< HEAD
def _remove_random_variable(var: pt.TensorVariable) -> None:
    if var.name is None:
        raise ValueError("This isn't removable")

    name: str = var.name

    model = pm.modelcontext(None)
    for idx, free_rv in enumerate(model.free_RVs):
        if var == free_rv:
            index_to_remove = idx
            break
    else:
        raise ValueError("Variable not found")

    var.name = None
    model.free_RVs.pop(index_to_remove)
    model.named_vars.pop(name)


@dataclass
class Censored:
    """Create censored random variable.

    Examples
    --------
    Create a censored Normal distribution:

    .. code-block:: python

        from pymc_marketing.prior import Prior, Censored

        normal = Prior("Normal")
        censored_normal = Censored(normal, lower=0)

    """

    distribution: Prior
    lower: float | pt.TensorVariable = -np.inf
    upper: float | pt.TensorVariable = np.inf

    @property
    def dims(self) -> tuple[str, ...]:
        """The dims from the distribution to censor."""
        return self.distribution.dims

    def create_variable(self, name: str) -> pt.TensorVariable:
        """Create censored random variable."""
        dist = self.distribution.create_variable(name)
        _remove_random_variable(var=dist)
        return pm.Censored(
            name,
            dist,
            lower=self.lower,
            upper=self.upper,
            dims=self.dims,
        )

    def to_dict(self) -> dict[str, Any]:
        """Convert the censored distribution to a dictionary."""
        return {
            "class": "Censored",
            "data": {
                "dist": self.distribution.to_json(),
                "lower": self.lower,
                "upper": self.upper,
            },
        }

    @classmethod
    def from_dict(cls, data: dict[str, Any]) -> Censored:
        """Create a censored distribution from a dictionary."""
        data = data["data"]
        return cls(
            distribution=Prior.from_json(data["dist"]),
            lower=data["lower"],
            upper=data["upper"],
        )

    def sample_prior(
        self,
        coords=None,
        name: str = "variable",
        **sample_prior_predictive_kwargs,
    ) -> xr.Dataset:
        """Sample the prior distribution for the variable.

        Parameters
        ----------
        coords : dict[str, list[str]], optional
            The coordinates for the variable, by default None.
            Only required if the dims are specified.
        name : str, optional
            The name of the variable, by default "var".
        sample_prior_predictive_kwargs : dict
            Additional arguments to pass to `pm.sample_prior_predictive`.

        Returns
        -------
        xr.Dataset
            The dataset of the prior samples.

        Example
        -------
        Sample from a censored Gamma distribution.

        .. code-block:: python

            gamma = Prior("Gamma", mu=1, sigma=1, dims="channel")
            dist = Censored(gamma, lower=0.5)

            coords = {"channel": ["C1", "C2", "C3"]}
            prior = dist.sample_prior(coords=coords)

        """
        coords = coords or {}

        if missing_keys := set(self.dims) - set(coords.keys()):
            raise KeyError(f"Coords are missing the following dims: {missing_keys}")

        with pm.Model(coords=coords):
            self.create_variable(name)

            return pm.sample_prior_predictive(**sample_prior_predictive_kwargs).prior

    def to_graph(self):
        """Generate a graph of the variables.

        Examples
        --------
        Create graph for a censored Normal distribution

        .. code-block:: python

            from pymc_marketing.prior import Prior, Censored

            normal = Prior("Normal")
            censored_normal = Censored(normal, lower=0)

            censored_normal.to_graph()

        """
        coords = {name: ["DUMMY"] for name in self.dims}
        with pm.Model(coords=coords) as model:
            self.create_variable("var")

        return pm.model_to_graphviz(model)

    def create_likelihood_variable(
        self,
        name: str,
        mu: pt.TensorLike,
        observed: pt.TensorLike,
    ) -> pt.TensorVariable:
        """Create observed censored variable.

        Will require that the distribution has a `mu` parameter
        and that it has not been set in the parameters.

        Parameters
        ----------
        name : str
            The name of the variable.
        mu : pt.TensorLike
            The mu parameter for the likelihood.
        observed : pt.TensorLike
            The observed data.

        Returns
        -------
        pt.TensorVariable
            The PyMC variable.

        Examples
        --------
        Create a censored likelihood variable in a larger PyMC model.

        .. code-block:: python

            import pymc as pm
            from pymc_marketing.prior import Prior, Censored

            normal = Prior("Normal", sigma=Prior("HalfNormal"))
            dist = Censored(normal, lower=0)

            observed = 1

            with pm.Model():
                # Create the likelihood variable
                mu = pm.HalfNormal("mu", sigma=1)
                dist.create_likelihood_variable("y", mu=mu, observed=observed)

        """
        if "mu" not in _get_pymc_parameters(self.distribution.pymc_distribution):
            raise UnsupportedDistributionError(
                f"Likelihood distribution {self.distribution.distribution!r} is not supported."
            )

        if "mu" in self.distribution.parameters:
            raise MuAlreadyExistsError(self.distribution)

        distribution = self.distribution.deepcopy()
        distribution.parameters["mu"] = mu

        dist = distribution.create_variable(name)
        _remove_random_variable(var=dist)

        return pm.Censored(
            name,
            dist,
            observed=observed,
            lower=self.lower,
            upper=self.upper,
            dims=self.dims,
        )


=======
>>>>>>> 85f90165
def _is_prior_type(data: dict) -> bool:
    return "dist" in data


<<<<<<< HEAD
def _is_censored_type(data: dict) -> bool:
    return data.keys() == {"class", "data"} and data["class"] == "Censored"


register_deserialization(is_type=_is_prior_type, deserialize=Prior.from_json)
register_deserialization(is_type=_is_censored_type, deserialize=Censored.from_dict)
=======
register_deserialization(is_type=_is_prior_type, deserialize=Prior.from_json)
>>>>>>> 85f90165
<|MERGE_RESOLUTION|>--- conflicted
+++ resolved
@@ -1026,7 +1026,7 @@
         return distribution.create_variable(name)
 
 
-<<<<<<< HEAD
+
 def _remove_random_variable(var: pt.TensorVariable) -> None:
     if var.name is None:
         raise ValueError("This isn't removable")
@@ -1243,19 +1243,13 @@
         )
 
 
-=======
->>>>>>> 85f90165
 def _is_prior_type(data: dict) -> bool:
     return "dist" in data
 
 
-<<<<<<< HEAD
 def _is_censored_type(data: dict) -> bool:
     return data.keys() == {"class", "data"} and data["class"] == "Censored"
 
 
 register_deserialization(is_type=_is_prior_type, deserialize=Prior.from_json)
-register_deserialization(is_type=_is_censored_type, deserialize=Censored.from_dict)
-=======
-register_deserialization(is_type=_is_prior_type, deserialize=Prior.from_json)
->>>>>>> 85f90165
+register_deserialization(is_type=_is_censored_type, deserialize=Censored.from_dict)