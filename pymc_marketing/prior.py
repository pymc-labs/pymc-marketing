#   Copyright 2022 - 2025 The PyMC Labs Developers
#
#   Licensed under the Apache License, Version 2.0 (the "License");
#   you may not use this file except in compliance with the License.
#   You may obtain a copy of the License at
#
#       http://www.apache.org/licenses/LICENSE-2.0
#
#   Unless required by applicable law or agreed to in writing, software
#   distributed under the License is distributed on an "AS IS" BASIS,
#   WITHOUT WARRANTIES OR CONDITIONS OF ANY KIND, either express or implied.
#   See the License for the specific language governing permissions and
#   limitations under the License.
"""Class that represents a prior distribution.

The `Prior` class is a wrapper around PyMC distributions that allows the user
to create outside of the PyMC model.

.. note::

    This module has been deprecated and is moved to `pymc_extras.prior`.

This is the alternative to using the dictionaries in PyMC-Marketing models.

Examples
--------
Create a normal prior.

.. code-block:: python

    from pymc_extras.prior import Prior

    normal = Prior("Normal")

Create a hierarchical normal prior by using distributions for the parameters
and specifying the dims.

.. code-block:: python

    hierarchical_normal = Prior(
        "Normal",
        mu=Prior("Normal"),
        sigma=Prior("HalfNormal"),
        dims="channel",
    )

Create a non-centered hierarchical normal prior with the `centered` parameter.

.. code-block:: python

    non_centered_hierarchical_normal = Prior(
        "Normal",
        mu=Prior("Normal"),
        sigma=Prior("HalfNormal"),
        dims="channel",
        # Only change needed to make it non-centered
        centered=False,
    )

Create a hierarchical beta prior by using Beta distribution, distributions for
the parameters, and specifying the dims.

.. code-block:: python

    hierarchical_beta = Prior(
        "Beta",
        alpha=Prior("HalfNormal"),
        beta=Prior("HalfNormal"),
        dims="channel",
    )

Create a transformed hierarchical normal prior by using the `transform`
parameter. Here the "sigmoid" transformation comes from `pm.math`.

.. code-block:: python

    transformed_hierarchical_normal = Prior(
        "Normal",
        mu=Prior("Normal"),
        sigma=Prior("HalfNormal"),
        transform="sigmoid",
        dims="channel",
    )

Create a prior with a custom transform function by registering it with
`register_tensor_transform`.

.. code-block:: python

    from pymc_extras.prior import register_tensor_transform


    def custom_transform(x):
        return x**2


    register_tensor_transform("square", custom_transform)

    custom_distribution = Prior("Normal", transform="square")

"""

from __future__ import annotations

import copy
<<<<<<< HEAD
import functools
import warnings
from typing import Any
=======
from collections.abc import Callable
from inspect import signature
from typing import Any, Protocol, runtime_checkable

import numpy as np
import pymc as pm
import pytensor.tensor as pt
import xarray as xr
from pydantic import InstanceOf, validate_call
from pydantic.dataclasses import dataclass
from pymc.distributions.shape_utils import Dims

from pymc_marketing.deserialize import deserialize, register_deserialization


class UnsupportedShapeError(Exception):
    """Error for when the shapes from variables are not compatible."""


class UnsupportedDistributionError(Exception):
    """Error for when an unsupported distribution is used."""


class UnsupportedParameterizationError(Exception):
    """The follow parameterization is not supported."""


class MuAlreadyExistsError(Exception):
    """Error for when 'mu' is present in Prior."""

    def __init__(self, distribution: Prior) -> None:
        self.distribution = distribution
        self.message = f"The mu parameter is already defined in {distribution}"
        super().__init__(self.message)


class UnknownTransformError(Exception):
    """Error for when an unknown transform is used."""


def _remove_leading_xs(args: list[str | int]) -> list[str | int]:
    """Remove leading 'x' from the args."""
    while args and args[0] == "x":
        args.pop(0)

    return args


def handle_dims(x: pt.TensorLike, dims: Dims, desired_dims: Dims) -> pt.TensorVariable:
    """Take a tensor of dims `dims` and align it to `desired_dims`.

    Doesn't check for validity of the dims

    Examples
    --------
    1D to 2D with new dim

    .. code-block:: python

        x = np.array([1, 2, 3])
        dims = "channel"

        desired_dims = ("channel", "group")

        handle_dims(x, dims, desired_dims)

    """
    x = pt.as_tensor_variable(x)

    if np.ndim(x) == 0:
        return x

    dims = dims if isinstance(dims, tuple) else (dims,)
    desired_dims = desired_dims if isinstance(desired_dims, tuple) else (desired_dims,)

    if difference := set(dims).difference(desired_dims):
        raise UnsupportedShapeError(
            f"Dims {dims} of data are not a subset of the desired dims {desired_dims}. "
            f"{difference} is missing from the desired dims."
        )

    aligned_dims = np.array(dims)[:, None] == np.array(desired_dims)

    missing_dims = aligned_dims.sum(axis=0) == 0
    new_idx = aligned_dims.argmax(axis=0)

    args = [
        "x" if missing else idx
        for (idx, missing) in zip(new_idx, missing_dims, strict=False)
    ]
    args = _remove_leading_xs(args)
    return x.dimshuffle(*args)


DimHandler = Callable[[pt.TensorLike, Dims], pt.TensorLike]


def create_dim_handler(desired_dims: Dims) -> DimHandler:
    """Wrap the `handle_dims` function to act like the previous `create_dim_handler` function."""

    def func(x: pt.TensorLike, dims: Dims) -> pt.TensorVariable:
        return handle_dims(x, dims, desired_dims)

    return func


def _dims_to_str(obj: tuple[str, ...]) -> str:
    if len(obj) == 1:
        return f'"{obj[0]}"'

    return (
        "(" + ", ".join(f'"{i}"' if isinstance(i, str) else str(i) for i in obj) + ")"
    )


def _get_pymc_distribution(name: str) -> type[pm.Distribution]:
    if not hasattr(pm, name):
        raise UnsupportedDistributionError(
            f"PyMC doesn't have a distribution of name {name!r}"
        )

    return getattr(pm, name)


Transform = Callable[[pt.TensorLike], pt.TensorLike]

CUSTOM_TRANSFORMS: dict[str, Transform] = {}


def register_tensor_transform(name: str, transform: Transform) -> None:
    """Register a tensor transform function to be used in the `Prior` class.

    Parameters
    ----------
    name : str
        The name of the transform.
    func : Callable[[pt.TensorLike], pt.TensorLike]
        The function to apply to the tensor.

    Examples
    --------
    Register a custom transform function.

    .. code-block:: python

        from pymc_marketing.prior import (
            Prior,
            register_tensor_transform,
        )


        def custom_transform(x):
            return x**2


        register_tensor_transform("square", custom_transform)

        custom_distribution = Prior("Normal", transform="square")

    """
    CUSTOM_TRANSFORMS[name] = transform


def _get_transform(name: str):
    if name in CUSTOM_TRANSFORMS:
        return CUSTOM_TRANSFORMS[name]

    for module in (pt, pm.math):
        if hasattr(module, name):
            break
    else:
        module = None

    if not module:
        msg = (
            f"Neither pytensor.tensor nor pymc.math have the function {name!r}. "
            "If this is a custom function, register it with the "
            "`pymc_marketing.prior.register_tensor_transform` function before "
            "previous function call."
        )

        raise UnknownTransformError(msg)

    return getattr(module, name)


def _get_pymc_parameters(distribution: pm.Distribution) -> set[str]:
    return set(signature(distribution.dist).parameters.keys()) - {"kwargs", "args"}


@runtime_checkable
class VariableFactory(Protocol):
    """Protocol for something that works like a Prior class."""

    dims: tuple[str, ...]

    def create_variable(self, name: str) -> pt.TensorVariable:
        """Create a TensorVariable."""


def sample_prior(
    factory: VariableFactory,
    coords=None,
    name: str = "var",
    wrap: bool = False,
    **sample_prior_predictive_kwargs,
) -> xr.Dataset:
    """Sample the prior for an arbitrary VariableFactory.

    Parameters
    ----------
    factory : VariableFactory
        The factory to sample from.
    coords : dict[str, list[str]], optional
        The coordinates for the variable, by default None.
        Only required if the dims are specified.
    name : str, optional
        The name of the variable, by default "var".
    wrap : bool, optional
        Whether to wrap the variable in a `pm.Deterministic` node, by default False.
    sample_prior_predictive_kwargs : dict
        Additional arguments to pass to `pm.sample_prior_predictive`.

    Returns
    -------
    xr.Dataset
        The dataset of the prior samples.

    Example
    -------
    Sample from an arbitrary variable factory.

    .. code-block:: python

        import pymc as pm

        import pytensor.tensor as pt

        from pymc_marketing.prior import sample_prior


        class CustomVariableDefinition:
            def __init__(self, dims, n: int):
                self.dims = dims
                self.n = n

            def create_variable(self, name: str) -> "TensorVariable":
                x = pm.Normal(f"{name}_x", mu=0, sigma=1, dims=self.dims)
                return pt.sum([x**n for n in range(1, self.n + 1)], axis=0)


        cubic = CustomVariableDefinition(dims=("channel",), n=3)
        coords = {"channel": ["C1", "C2", "C3"]}
        # Doesn't include the return value
        prior = sample_prior(cubic, coords=coords)

        prior_with = sample_prior(cubic, coords=coords, wrap=True)

    """
    coords = coords or {}

    if isinstance(factory.dims, str):
        dims = (factory.dims,)
    else:
        dims = factory.dims

    if missing_keys := set(dims) - set(coords.keys()):
        raise KeyError(f"Coords are missing the following dims: {missing_keys}")

    with pm.Model(coords=coords) as model:
        if wrap:
            pm.Deterministic(name, factory.create_variable(name), dims=factory.dims)
        else:
            factory.create_variable(name)

    return pm.sample_prior_predictive(
        model=model,
        **sample_prior_predictive_kwargs,
    ).prior


class Prior:
    """A class to represent a prior distribution.

    This is the alternative to using the dictionaries in PyMC-Marketing models
    but provides added flexibility and functionality.

    Make use of the various helper methods to understand the distributions
    better.

    - `preliz` attribute to get the equivalent distribution in `preliz`
    - `sample_prior` method to sample from the prior
    - `graph` get a dummy model graph with the distribution
    - `constrain` to shift the distribution to a different range

    Parameters
    ----------
    distribution : str
        The name of PyMC distribution.
    dims : Dims, optional
        The dimensions of the variable, by default None
    centered : bool, optional
        Whether the variable is centered or not, by default True.
        Only allowed for Normal distribution.
    transform : str, optional
        The name of the transform to apply to the variable after it is
        created, by default None or no transform. The transformation must
        be registered with `register_tensor_transform` function or
        be available in either `pytensor.tensor` or `pymc.math`.

    """

    # Taken from https://en.wikipedia.org/wiki/Location%E2%80%93scale_family
    non_centered_distributions: dict[str, dict[str, float]] = {
        "Normal": {"mu": 0, "sigma": 1},
        "StudentT": {"mu": 0, "sigma": 1},
        "ZeroSumNormal": {"sigma": 1},
    }

    pymc_distribution: type[pm.Distribution]
    pytensor_transform: Callable[[pt.TensorLike], pt.TensorLike] | None

    @validate_call
    def __init__(
        self,
        distribution: str,
        *,
        dims: Dims | None = None,
        centered: bool = True,
        transform: str | None = None,
        **parameters,
    ) -> None:
        self.distribution = distribution
        self.parameters = parameters
        self.dims = dims
        self.centered = centered
        self.transform = transform

        self._checks()

    @property
    def distribution(self) -> str:
        """The name of the PyMC distribution."""
        return self._distribution

    @distribution.setter
    def distribution(self, distribution: str) -> None:
        if hasattr(self, "_distribution"):
            raise AttributeError("Can't change the distribution")

        self._distribution = distribution
        self.pymc_distribution = _get_pymc_distribution(distribution)

    @property
    def transform(self) -> str | None:
        """The name of the transform to apply to the variable after it is created."""
        return self._transform

    @transform.setter
    def transform(self, transform: str | None) -> None:
        self._transform = transform
        self.pytensor_transform = not transform or _get_transform(transform)  # type: ignore

    @property
    def dims(self) -> Dims:
        """The dimensions of the variable."""
        return self._dims

    @dims.setter
    def dims(self, dims) -> None:
        if isinstance(dims, str):
            dims = (dims,)
        elif isinstance(dims, list):
            dims = tuple(dims)

        self._dims = dims or ()

        self._param_dims_work()
        self._unique_dims()

    def __getitem__(self, key: str) -> Prior | Any:
        """Return the parameter of the prior."""
        return self.parameters[key]

    def _checks(self) -> None:
        if not self.centered:
            self._correct_non_centered_distribution()

        self._parameters_are_at_least_subset_of_pymc()
        self._convert_lists_to_numpy()
        self._parameters_are_correct_type()

    def _parameters_are_at_least_subset_of_pymc(self) -> None:
        pymc_params = _get_pymc_parameters(self.pymc_distribution)
        if not set(self.parameters.keys()).issubset(pymc_params):
            msg = (
                f"Parameters {set(self.parameters.keys())} "
                "are not a subset of the pymc distribution "
                f"parameters {set(pymc_params)}"
            )
            raise ValueError(msg)

    def _convert_lists_to_numpy(self) -> None:
        def convert(x):
            if not isinstance(x, list):
                return x

            return np.array(x)

        self.parameters = {
            key: convert(value) for key, value in self.parameters.items()
        }

    def _parameters_are_correct_type(self) -> None:
        supported_types = (
            int,
            float,
            np.ndarray,
            Prior,
            pt.TensorVariable,
            VariableFactory,
        )

        incorrect_types = {
            param: type(value)
            for param, value in self.parameters.items()
            if not isinstance(value, supported_types)
        }
        if incorrect_types:
            msg = (
                "Parameters must be one of the following types: "
                f"(int, float, np.array, Prior, pt.TensorVariable). Incorrect parameters: {incorrect_types}"
            )
            raise ValueError(msg)

    def _correct_non_centered_distribution(self) -> None:
        if (
            not self.centered
            and self.distribution not in self.non_centered_distributions
        ):
            raise UnsupportedParameterizationError(
                f"{self.distribution!r} is not supported for non-centered parameterization. "
                f"Choose from {list(self.non_centered_distributions.keys())}"
            )

        required_parameters = set(
            self.non_centered_distributions[self.distribution].keys()
        )

        if set(self.parameters.keys()) < required_parameters:
            msg = " and ".join([f"{param!r}" for param in required_parameters])
            raise ValueError(
                f"Must have at least {msg} parameter for non-centered for {self.distribution!r}"
            )

    def _unique_dims(self) -> None:
        if not self.dims:
            return

        if len(self.dims) != len(set(self.dims)):
            raise ValueError("Dims must be unique")

    def _param_dims_work(self) -> None:
        other_dims = set()
        for value in self.parameters.values():
            if hasattr(value, "dims"):
                other_dims.update(value.dims)

        if not other_dims.issubset(self.dims):
            raise UnsupportedShapeError(
                f"Parameter dims {other_dims} are not a subset of the prior dims {self.dims}"
            )

    def __str__(self) -> str:
        """Return a string representation of the prior."""
        param_str = ", ".join(
            [f"{param}={value}" for param, value in self.parameters.items()]
        )
        param_str = "" if not param_str else f", {param_str}"

        dim_str = f", dims={_dims_to_str(self.dims)}" if self.dims else ""
        centered_str = f", centered={self.centered}" if not self.centered else ""
        transform_str = f', transform="{self.transform}"' if self.transform else ""
        return f'Prior("{self.distribution}"{param_str}{dim_str}{centered_str}{transform_str})'

    def __repr__(self) -> str:
        """Return a string representation of the prior."""
        return f"{self}"

    def _create_parameter(self, param, value, name):
        if not hasattr(value, "create_variable"):
            return value

        child_name = f"{name}_{param}"
        return self.dim_handler(value.create_variable(child_name), value.dims)

    def _create_centered_variable(self, name: str):
        parameters = {
            param: self._create_parameter(param, value, name)
            for param, value in self.parameters.items()
        }
        return self.pymc_distribution(name, **parameters, dims=self.dims)

    def _create_non_centered_variable(self, name: str) -> pt.TensorVariable:
        def handle_variable(var_name: str):
            parameter = self.parameters[var_name]
            if not hasattr(parameter, "create_variable"):
                return parameter

            return self.dim_handler(
                parameter.create_variable(f"{name}_{var_name}"),
                parameter.dims,
            )

        defaults = self.non_centered_distributions[self.distribution]
        other_parameters = {
            param: handle_variable(param)
            for param in self.parameters.keys()
            if param not in defaults
        }
        offset = self.pymc_distribution(
            f"{name}_offset",
            **defaults,
            **other_parameters,
            dims=self.dims,
        )
        if "mu" in self.parameters:
            mu = (
                handle_variable("mu")
                if isinstance(self.parameters["mu"], Prior)
                else self.parameters["mu"]
            )
        else:
            mu = 0

        sigma = (
            handle_variable("sigma")
            if isinstance(self.parameters["sigma"], Prior)
            else self.parameters["sigma"]
        )

        return pm.Deterministic(
            name,
            mu + sigma * offset,
            dims=self.dims,
        )

    def create_variable(self, name: str) -> pt.TensorVariable:
        """Create a PyMC variable from the prior.

        Must be used in a PyMC model context.

        Parameters
        ----------
        name : str
            The name of the variable.

        Returns
        -------
        pt.TensorVariable
            The PyMC variable.

        Examples
        --------
        Create a hierarchical normal variable in larger PyMC model.

        .. code-block:: python

            dist = Prior(
                "Normal",
                mu=Prior("Normal"),
                sigma=Prior("HalfNormal"),
                dims="channel",
            )

            coords = {"channel": ["C1", "C2", "C3"]}
            with pm.Model(coords=coords):
                var = dist.create_variable("var")

        """
        self.dim_handler = create_dim_handler(self.dims)

        if self.transform:
            var_name = f"{name}_raw"
>>>>>>> 893a7f23

from pymc_extras import prior
from pymc_extras.deserialize import deserialize, register_deserialization


def is_alternative_prior(data: Any) -> bool:
    """Check if the data is a dictionary representing a Prior (alternative check)."""
    return isinstance(data, dict) and "distribution" in data


def deserialize_alternative_prior(data: dict[str, Any]) -> prior.Prior:
    """Alternative deserializer that recursively handles all nested parameters.

    This implementation is more general and handles cases where any parameter
    might be a nested prior, and also extracts centered and transform parameters.

    Examples
    --------
    This handles cases like:

    .. code-block:: yaml

        distribution: Gamma
        alpha: 1
        beta:
            distribution: HalfNormal
            sigma: 1
            dims: channel
        dims: [brand, channel]

    """
    data = copy.deepcopy(data)

    distribution = data.pop("distribution")
    dims = data.pop("dims", None)
    centered = data.pop("centered", True)
    transform = data.pop("transform", None)
    parameters = data

    # Recursively deserialize any nested parameters
    parameters = {
        key: value if not isinstance(value, dict) else deserialize(value)
        for key, value in parameters.items()
    }

    return prior.Prior(
        distribution,
        transform=transform,
        centered=centered,
        dims=dims,
        **parameters,
    )


# Register the alternative prior deserializer for more complex nested cases
register_deserialization(is_alternative_prior, deserialize_alternative_prior)


def warn_class_deprecation(func):
    """Warn about the deprecation of this module."""

    @functools.wraps(func)
    def wrapper(self, *args, **kwargs):
        name = self.__class__.__name__
        warnings.warn(
            f"The {name} class has moved to pymc_extras.prior module and will be removed in a future release. "
            f"Import it from `from pymc_extras.prior import {name}`. ",
            DeprecationWarning,
            stacklevel=2,
        )
        return func(self, *args, **kwargs)

    return wrapper


def warn_function_deprecation(func):
    """Warn about the deprecation of this function."""

    @functools.wraps(func)
    def wrapper(*args, **kwargs):
        name = func.__name__
        warnings.warn(
            f"The {name} function has moved to pymc_extras.prior module and will be removed in a future release. "
            f"Import it from `from pymc_extras.prior import {name}`.",
            DeprecationWarning,
            stacklevel=2,
        )
        return func(*args, **kwargs)

    return wrapper


class Prior(prior.Prior):
    """Backwards-compatible wrapper for the Prior class."""

    @warn_class_deprecation
    def __init__(self, *args, **kwargs):
        """Initialize the Prior class with the given arguments."""
        super().__init__(*args, **kwargs)


class Censored(prior.Censored):
    """Backwards-compatible wrapper for the CensoredPrior class."""

    @warn_class_deprecation
    def __init__(self, *args, **kwargs):
        """Initialize the CensoredPrior class with the given arguments."""
        super().__init__(*args, **kwargs)


class Scaled(prior.Scaled):
    """Backwards-compatible wrapper for the ScaledPrior class."""

    @warn_class_deprecation
    def __init__(self, *args, **kwargs):
        """Initialize the ScaledPrior class with the given arguments."""
        super().__init__(*args, **kwargs)


sample_prior = warn_function_deprecation(prior.sample_prior)
create_dim_handler = warn_function_deprecation(prior.create_dim_handler)
handle_dims = warn_function_deprecation(prior.handle_dims)
register_tensor_transform = warn_function_deprecation(prior.register_tensor_transform)<|MERGE_RESOLUTION|>--- conflicted
+++ resolved
@@ -103,596 +103,9 @@
 from __future__ import annotations
 
 import copy
-<<<<<<< HEAD
 import functools
 import warnings
 from typing import Any
-=======
-from collections.abc import Callable
-from inspect import signature
-from typing import Any, Protocol, runtime_checkable
-
-import numpy as np
-import pymc as pm
-import pytensor.tensor as pt
-import xarray as xr
-from pydantic import InstanceOf, validate_call
-from pydantic.dataclasses import dataclass
-from pymc.distributions.shape_utils import Dims
-
-from pymc_marketing.deserialize import deserialize, register_deserialization
-
-
-class UnsupportedShapeError(Exception):
-    """Error for when the shapes from variables are not compatible."""
-
-
-class UnsupportedDistributionError(Exception):
-    """Error for when an unsupported distribution is used."""
-
-
-class UnsupportedParameterizationError(Exception):
-    """The follow parameterization is not supported."""
-
-
-class MuAlreadyExistsError(Exception):
-    """Error for when 'mu' is present in Prior."""
-
-    def __init__(self, distribution: Prior) -> None:
-        self.distribution = distribution
-        self.message = f"The mu parameter is already defined in {distribution}"
-        super().__init__(self.message)
-
-
-class UnknownTransformError(Exception):
-    """Error for when an unknown transform is used."""
-
-
-def _remove_leading_xs(args: list[str | int]) -> list[str | int]:
-    """Remove leading 'x' from the args."""
-    while args and args[0] == "x":
-        args.pop(0)
-
-    return args
-
-
-def handle_dims(x: pt.TensorLike, dims: Dims, desired_dims: Dims) -> pt.TensorVariable:
-    """Take a tensor of dims `dims` and align it to `desired_dims`.
-
-    Doesn't check for validity of the dims
-
-    Examples
-    --------
-    1D to 2D with new dim
-
-    .. code-block:: python
-
-        x = np.array([1, 2, 3])
-        dims = "channel"
-
-        desired_dims = ("channel", "group")
-
-        handle_dims(x, dims, desired_dims)
-
-    """
-    x = pt.as_tensor_variable(x)
-
-    if np.ndim(x) == 0:
-        return x
-
-    dims = dims if isinstance(dims, tuple) else (dims,)
-    desired_dims = desired_dims if isinstance(desired_dims, tuple) else (desired_dims,)
-
-    if difference := set(dims).difference(desired_dims):
-        raise UnsupportedShapeError(
-            f"Dims {dims} of data are not a subset of the desired dims {desired_dims}. "
-            f"{difference} is missing from the desired dims."
-        )
-
-    aligned_dims = np.array(dims)[:, None] == np.array(desired_dims)
-
-    missing_dims = aligned_dims.sum(axis=0) == 0
-    new_idx = aligned_dims.argmax(axis=0)
-
-    args = [
-        "x" if missing else idx
-        for (idx, missing) in zip(new_idx, missing_dims, strict=False)
-    ]
-    args = _remove_leading_xs(args)
-    return x.dimshuffle(*args)
-
-
-DimHandler = Callable[[pt.TensorLike, Dims], pt.TensorLike]
-
-
-def create_dim_handler(desired_dims: Dims) -> DimHandler:
-    """Wrap the `handle_dims` function to act like the previous `create_dim_handler` function."""
-
-    def func(x: pt.TensorLike, dims: Dims) -> pt.TensorVariable:
-        return handle_dims(x, dims, desired_dims)
-
-    return func
-
-
-def _dims_to_str(obj: tuple[str, ...]) -> str:
-    if len(obj) == 1:
-        return f'"{obj[0]}"'
-
-    return (
-        "(" + ", ".join(f'"{i}"' if isinstance(i, str) else str(i) for i in obj) + ")"
-    )
-
-
-def _get_pymc_distribution(name: str) -> type[pm.Distribution]:
-    if not hasattr(pm, name):
-        raise UnsupportedDistributionError(
-            f"PyMC doesn't have a distribution of name {name!r}"
-        )
-
-    return getattr(pm, name)
-
-
-Transform = Callable[[pt.TensorLike], pt.TensorLike]
-
-CUSTOM_TRANSFORMS: dict[str, Transform] = {}
-
-
-def register_tensor_transform(name: str, transform: Transform) -> None:
-    """Register a tensor transform function to be used in the `Prior` class.
-
-    Parameters
-    ----------
-    name : str
-        The name of the transform.
-    func : Callable[[pt.TensorLike], pt.TensorLike]
-        The function to apply to the tensor.
-
-    Examples
-    --------
-    Register a custom transform function.
-
-    .. code-block:: python
-
-        from pymc_marketing.prior import (
-            Prior,
-            register_tensor_transform,
-        )
-
-
-        def custom_transform(x):
-            return x**2
-
-
-        register_tensor_transform("square", custom_transform)
-
-        custom_distribution = Prior("Normal", transform="square")
-
-    """
-    CUSTOM_TRANSFORMS[name] = transform
-
-
-def _get_transform(name: str):
-    if name in CUSTOM_TRANSFORMS:
-        return CUSTOM_TRANSFORMS[name]
-
-    for module in (pt, pm.math):
-        if hasattr(module, name):
-            break
-    else:
-        module = None
-
-    if not module:
-        msg = (
-            f"Neither pytensor.tensor nor pymc.math have the function {name!r}. "
-            "If this is a custom function, register it with the "
-            "`pymc_marketing.prior.register_tensor_transform` function before "
-            "previous function call."
-        )
-
-        raise UnknownTransformError(msg)
-
-    return getattr(module, name)
-
-
-def _get_pymc_parameters(distribution: pm.Distribution) -> set[str]:
-    return set(signature(distribution.dist).parameters.keys()) - {"kwargs", "args"}
-
-
-@runtime_checkable
-class VariableFactory(Protocol):
-    """Protocol for something that works like a Prior class."""
-
-    dims: tuple[str, ...]
-
-    def create_variable(self, name: str) -> pt.TensorVariable:
-        """Create a TensorVariable."""
-
-
-def sample_prior(
-    factory: VariableFactory,
-    coords=None,
-    name: str = "var",
-    wrap: bool = False,
-    **sample_prior_predictive_kwargs,
-) -> xr.Dataset:
-    """Sample the prior for an arbitrary VariableFactory.
-
-    Parameters
-    ----------
-    factory : VariableFactory
-        The factory to sample from.
-    coords : dict[str, list[str]], optional
-        The coordinates for the variable, by default None.
-        Only required if the dims are specified.
-    name : str, optional
-        The name of the variable, by default "var".
-    wrap : bool, optional
-        Whether to wrap the variable in a `pm.Deterministic` node, by default False.
-    sample_prior_predictive_kwargs : dict
-        Additional arguments to pass to `pm.sample_prior_predictive`.
-
-    Returns
-    -------
-    xr.Dataset
-        The dataset of the prior samples.
-
-    Example
-    -------
-    Sample from an arbitrary variable factory.
-
-    .. code-block:: python
-
-        import pymc as pm
-
-        import pytensor.tensor as pt
-
-        from pymc_marketing.prior import sample_prior
-
-
-        class CustomVariableDefinition:
-            def __init__(self, dims, n: int):
-                self.dims = dims
-                self.n = n
-
-            def create_variable(self, name: str) -> "TensorVariable":
-                x = pm.Normal(f"{name}_x", mu=0, sigma=1, dims=self.dims)
-                return pt.sum([x**n for n in range(1, self.n + 1)], axis=0)
-
-
-        cubic = CustomVariableDefinition(dims=("channel",), n=3)
-        coords = {"channel": ["C1", "C2", "C3"]}
-        # Doesn't include the return value
-        prior = sample_prior(cubic, coords=coords)
-
-        prior_with = sample_prior(cubic, coords=coords, wrap=True)
-
-    """
-    coords = coords or {}
-
-    if isinstance(factory.dims, str):
-        dims = (factory.dims,)
-    else:
-        dims = factory.dims
-
-    if missing_keys := set(dims) - set(coords.keys()):
-        raise KeyError(f"Coords are missing the following dims: {missing_keys}")
-
-    with pm.Model(coords=coords) as model:
-        if wrap:
-            pm.Deterministic(name, factory.create_variable(name), dims=factory.dims)
-        else:
-            factory.create_variable(name)
-
-    return pm.sample_prior_predictive(
-        model=model,
-        **sample_prior_predictive_kwargs,
-    ).prior
-
-
-class Prior:
-    """A class to represent a prior distribution.
-
-    This is the alternative to using the dictionaries in PyMC-Marketing models
-    but provides added flexibility and functionality.
-
-    Make use of the various helper methods to understand the distributions
-    better.
-
-    - `preliz` attribute to get the equivalent distribution in `preliz`
-    - `sample_prior` method to sample from the prior
-    - `graph` get a dummy model graph with the distribution
-    - `constrain` to shift the distribution to a different range
-
-    Parameters
-    ----------
-    distribution : str
-        The name of PyMC distribution.
-    dims : Dims, optional
-        The dimensions of the variable, by default None
-    centered : bool, optional
-        Whether the variable is centered or not, by default True.
-        Only allowed for Normal distribution.
-    transform : str, optional
-        The name of the transform to apply to the variable after it is
-        created, by default None or no transform. The transformation must
-        be registered with `register_tensor_transform` function or
-        be available in either `pytensor.tensor` or `pymc.math`.
-
-    """
-
-    # Taken from https://en.wikipedia.org/wiki/Location%E2%80%93scale_family
-    non_centered_distributions: dict[str, dict[str, float]] = {
-        "Normal": {"mu": 0, "sigma": 1},
-        "StudentT": {"mu": 0, "sigma": 1},
-        "ZeroSumNormal": {"sigma": 1},
-    }
-
-    pymc_distribution: type[pm.Distribution]
-    pytensor_transform: Callable[[pt.TensorLike], pt.TensorLike] | None
-
-    @validate_call
-    def __init__(
-        self,
-        distribution: str,
-        *,
-        dims: Dims | None = None,
-        centered: bool = True,
-        transform: str | None = None,
-        **parameters,
-    ) -> None:
-        self.distribution = distribution
-        self.parameters = parameters
-        self.dims = dims
-        self.centered = centered
-        self.transform = transform
-
-        self._checks()
-
-    @property
-    def distribution(self) -> str:
-        """The name of the PyMC distribution."""
-        return self._distribution
-
-    @distribution.setter
-    def distribution(self, distribution: str) -> None:
-        if hasattr(self, "_distribution"):
-            raise AttributeError("Can't change the distribution")
-
-        self._distribution = distribution
-        self.pymc_distribution = _get_pymc_distribution(distribution)
-
-    @property
-    def transform(self) -> str | None:
-        """The name of the transform to apply to the variable after it is created."""
-        return self._transform
-
-    @transform.setter
-    def transform(self, transform: str | None) -> None:
-        self._transform = transform
-        self.pytensor_transform = not transform or _get_transform(transform)  # type: ignore
-
-    @property
-    def dims(self) -> Dims:
-        """The dimensions of the variable."""
-        return self._dims
-
-    @dims.setter
-    def dims(self, dims) -> None:
-        if isinstance(dims, str):
-            dims = (dims,)
-        elif isinstance(dims, list):
-            dims = tuple(dims)
-
-        self._dims = dims or ()
-
-        self._param_dims_work()
-        self._unique_dims()
-
-    def __getitem__(self, key: str) -> Prior | Any:
-        """Return the parameter of the prior."""
-        return self.parameters[key]
-
-    def _checks(self) -> None:
-        if not self.centered:
-            self._correct_non_centered_distribution()
-
-        self._parameters_are_at_least_subset_of_pymc()
-        self._convert_lists_to_numpy()
-        self._parameters_are_correct_type()
-
-    def _parameters_are_at_least_subset_of_pymc(self) -> None:
-        pymc_params = _get_pymc_parameters(self.pymc_distribution)
-        if not set(self.parameters.keys()).issubset(pymc_params):
-            msg = (
-                f"Parameters {set(self.parameters.keys())} "
-                "are not a subset of the pymc distribution "
-                f"parameters {set(pymc_params)}"
-            )
-            raise ValueError(msg)
-
-    def _convert_lists_to_numpy(self) -> None:
-        def convert(x):
-            if not isinstance(x, list):
-                return x
-
-            return np.array(x)
-
-        self.parameters = {
-            key: convert(value) for key, value in self.parameters.items()
-        }
-
-    def _parameters_are_correct_type(self) -> None:
-        supported_types = (
-            int,
-            float,
-            np.ndarray,
-            Prior,
-            pt.TensorVariable,
-            VariableFactory,
-        )
-
-        incorrect_types = {
-            param: type(value)
-            for param, value in self.parameters.items()
-            if not isinstance(value, supported_types)
-        }
-        if incorrect_types:
-            msg = (
-                "Parameters must be one of the following types: "
-                f"(int, float, np.array, Prior, pt.TensorVariable). Incorrect parameters: {incorrect_types}"
-            )
-            raise ValueError(msg)
-
-    def _correct_non_centered_distribution(self) -> None:
-        if (
-            not self.centered
-            and self.distribution not in self.non_centered_distributions
-        ):
-            raise UnsupportedParameterizationError(
-                f"{self.distribution!r} is not supported for non-centered parameterization. "
-                f"Choose from {list(self.non_centered_distributions.keys())}"
-            )
-
-        required_parameters = set(
-            self.non_centered_distributions[self.distribution].keys()
-        )
-
-        if set(self.parameters.keys()) < required_parameters:
-            msg = " and ".join([f"{param!r}" for param in required_parameters])
-            raise ValueError(
-                f"Must have at least {msg} parameter for non-centered for {self.distribution!r}"
-            )
-
-    def _unique_dims(self) -> None:
-        if not self.dims:
-            return
-
-        if len(self.dims) != len(set(self.dims)):
-            raise ValueError("Dims must be unique")
-
-    def _param_dims_work(self) -> None:
-        other_dims = set()
-        for value in self.parameters.values():
-            if hasattr(value, "dims"):
-                other_dims.update(value.dims)
-
-        if not other_dims.issubset(self.dims):
-            raise UnsupportedShapeError(
-                f"Parameter dims {other_dims} are not a subset of the prior dims {self.dims}"
-            )
-
-    def __str__(self) -> str:
-        """Return a string representation of the prior."""
-        param_str = ", ".join(
-            [f"{param}={value}" for param, value in self.parameters.items()]
-        )
-        param_str = "" if not param_str else f", {param_str}"
-
-        dim_str = f", dims={_dims_to_str(self.dims)}" if self.dims else ""
-        centered_str = f", centered={self.centered}" if not self.centered else ""
-        transform_str = f', transform="{self.transform}"' if self.transform else ""
-        return f'Prior("{self.distribution}"{param_str}{dim_str}{centered_str}{transform_str})'
-
-    def __repr__(self) -> str:
-        """Return a string representation of the prior."""
-        return f"{self}"
-
-    def _create_parameter(self, param, value, name):
-        if not hasattr(value, "create_variable"):
-            return value
-
-        child_name = f"{name}_{param}"
-        return self.dim_handler(value.create_variable(child_name), value.dims)
-
-    def _create_centered_variable(self, name: str):
-        parameters = {
-            param: self._create_parameter(param, value, name)
-            for param, value in self.parameters.items()
-        }
-        return self.pymc_distribution(name, **parameters, dims=self.dims)
-
-    def _create_non_centered_variable(self, name: str) -> pt.TensorVariable:
-        def handle_variable(var_name: str):
-            parameter = self.parameters[var_name]
-            if not hasattr(parameter, "create_variable"):
-                return parameter
-
-            return self.dim_handler(
-                parameter.create_variable(f"{name}_{var_name}"),
-                parameter.dims,
-            )
-
-        defaults = self.non_centered_distributions[self.distribution]
-        other_parameters = {
-            param: handle_variable(param)
-            for param in self.parameters.keys()
-            if param not in defaults
-        }
-        offset = self.pymc_distribution(
-            f"{name}_offset",
-            **defaults,
-            **other_parameters,
-            dims=self.dims,
-        )
-        if "mu" in self.parameters:
-            mu = (
-                handle_variable("mu")
-                if isinstance(self.parameters["mu"], Prior)
-                else self.parameters["mu"]
-            )
-        else:
-            mu = 0
-
-        sigma = (
-            handle_variable("sigma")
-            if isinstance(self.parameters["sigma"], Prior)
-            else self.parameters["sigma"]
-        )
-
-        return pm.Deterministic(
-            name,
-            mu + sigma * offset,
-            dims=self.dims,
-        )
-
-    def create_variable(self, name: str) -> pt.TensorVariable:
-        """Create a PyMC variable from the prior.
-
-        Must be used in a PyMC model context.
-
-        Parameters
-        ----------
-        name : str
-            The name of the variable.
-
-        Returns
-        -------
-        pt.TensorVariable
-            The PyMC variable.
-
-        Examples
-        --------
-        Create a hierarchical normal variable in larger PyMC model.
-
-        .. code-block:: python
-
-            dist = Prior(
-                "Normal",
-                mu=Prior("Normal"),
-                sigma=Prior("HalfNormal"),
-                dims="channel",
-            )
-
-            coords = {"channel": ["C1", "C2", "C3"]}
-            with pm.Model(coords=coords):
-                var = dist.create_variable("var")
-
-        """
-        self.dim_handler = create_dim_handler(self.dims)
-
-        if self.transform:
-            var_name = f"{name}_raw"
->>>>>>> 893a7f23
 
 from pymc_extras import prior
 from pymc_extras.deserialize import deserialize, register_deserialization
