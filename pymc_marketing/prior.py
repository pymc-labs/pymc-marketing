--- conflicted
+++ resolved
@@ -1026,7 +1026,6 @@
         return distribution.create_variable(name)
 
 
-<<<<<<< HEAD
 def _remove_random_variable(var: pt.TensorVariable) -> None:
     if var.name is None:
         raise ValueError("This isn't removable")
@@ -1220,10 +1219,10 @@
             upper=self.upper,
             dims=self.dims,
         )
-=======
+
+
 def _is_prior_type(data: dict) -> bool:
     return "dist" in data
 
 
-register_deserialization(is_type=_is_prior_type, deserialize=Prior.from_json)
->>>>>>> 443da429
+register_deserialization(is_type=_is_prior_type, deserialize=Prior.from_json)