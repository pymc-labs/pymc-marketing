#   Copyright 2022 - 2025 The PyMC Labs Developers
#
#   Licensed under the Apache License, Version 2.0 (the "License");
#   you may not use this file except in compliance with the License.
#   You may obtain a copy of the License at
#
#       http://www.apache.org/licenses/LICENSE-2.0
#
#   Unless required by applicable law or agreed to in writing, software
#   distributed under the License is distributed on an "AS IS" BASIS,
#   WITHOUT WARRANTIES OR CONDITIONS OF ANY KIND, either express or implied.
#   See the License for the specific language governing permissions and
#   limitations under the License.
"""
Specialized priors that behave like the Prior class.

The Prior class has certain design constraints that prevent it from
covering all cases. So this module contains a collection of
priors that do not inherit from the Prior class but have many
of the same methods.
"""

import warnings
from typing import Any

import numpy as np
import pymc as pm
import pytensor.tensor as pt
import xarray as xr
from pymc_extras.deserialize import deserialize, register_deserialization
from pymc_extras.prior import Prior, VariableFactory, create_dim_handler, sample_prior
from pytensor.tensor import TensorVariable


class LogNormalPrior:
    r"""Lognormal prior parameterized by positive-scale mean and std.

    A lognormal prior parameterized by mean and standard deviation
    on the positive domain, with optional centered or non-centered
    parameterization.

    This prior differs from the standard ``LogNormal`` distribution,
    which takes log-scale parameters (``mu_log``, ``sigma_log``).
    Instead, it is parameterized directly in terms of the mean and
    standard deviation (``mean``, ``std``) on the positive scale, making it more intuitive
    and suitable for hierarchical modeling.

    To achieve this, the lognormal parameters are computed internally
    from the positive-domain parameters:

    .. math::

        \mu_{\log} &= \ln \left( \frac{\mean^2}{\sqrt{\mean^2 + \std^2}} \right) \\
        \sigma_{\log} &= \sqrt{ \ln \left( 1 + \frac{\std^2}{\mean^2} \right) }

    where :math:`\\mean > 0` and :math:`\\std > 0`.

    The prior is then defined as:

    .. math::

        \\phi &\\sim \text{LogNormal}(\\mu_{\\log}, \\sigma_{\\log})

    This construction ensures that the resulting random variable
    has approximately the intended mean and variance on the positive scale,
    even when :math:`\\mean` and :math:`\\std` are themselves random variables.

    Parameters
    ----------
    mean : Prior, float, int, array-like
        The mean of the distribution on the positive scale.
    std : Prior, float, int, array-like
        The standard deviation of the distribution on the positive scale.
    dims : tuple[str, ...], optional
        The dimensions of the distribution, by default None.
    centered : bool, optional
        Whether to use the centered parameterization, by default True.

    Examples
    --------
    Build a non-centered hierarchical model where information is shared across groups:

    .. code-block:: python

        from pymc_marketing.special_priors import LogNormalPrior

        prior = LogNormalPrior(
            mean=Prior("Gamma", mu=1.0, sigma=1.0),
            std=Prior("HalfNormal", sigma=1.0),
            dims=("geo",),
            centered=False,
        )

    References
    ----------
    - D. Saunders, *A positive constrained non-centered prior that sparks joy*.
    - Wikipedia, *Log-normal distribution — Definitions*.
    """

    def __init__(self, dims: tuple | None = None, centered: bool = True, **parameters):
        self.parameters = parameters
        self.dims = dims
        self.centered = centered

        self._checks()

    def _checks(self) -> None:
        self._parameters_are_correct_set()

    def _parameters_are_correct_set(self) -> None:
        if set(self.parameters.keys()) != {"mean", "std"}:
            raise ValueError("Parameters must be mean and std")

    def _create_parameter(self, param, value, name):
        if not hasattr(value, "create_variable"):
            return value

        child_name = f"{name}_{param}"
        return self.dim_handler(value.create_variable(child_name), value.dims)

    def create_variable(self, name: str) -> TensorVariable:
        """Create a variable from the prior distribution."""
        self.dim_handler = create_dim_handler(self.dims)
        parameters = {
            param: self._create_parameter(param, value, name)
            for param, value in self.parameters.items()
        }
        mu_log = pt.log(
            parameters["mean"] ** 2
            / pt.sqrt(parameters["mean"] ** 2 + parameters["std"] ** 2)
        )
        sigma_log = pt.sqrt(
            pt.log(1 + (parameters["std"] ** 2 / parameters["mean"] ** 2))
        )

        if self.centered:
            log_phi = pm.Normal(
                name + "_log", mu=mu_log, sigma=sigma_log, dims=self.dims
            )

        else:
            log_phi_z = pm.Normal(
                name + "_log" + "_offset", mu=0, sigma=1, dims=self.dims
            )
            log_phi = mu_log + log_phi_z * sigma_log

        phi = pm.math.exp(log_phi)
        phi = pm.Deterministic(name, phi, dims=self.dims)

        return phi

    def to_dict(self):
        """Convert the prior distribution to a dictionary."""
        data = {
            "special_prior": "LogNormalPrior",
        }
        if self.parameters:

            def handle_value(value):
                if isinstance(value, Prior):
                    return value.to_dict()

                if isinstance(value, pt.TensorVariable):
                    value = value.eval()

                if isinstance(value, np.ndarray):
                    return value.tolist()

                if hasattr(value, "to_dict"):
                    return value.to_dict()

                return value

            data["kwargs"] = {
                param: handle_value(value) for param, value in self.parameters.items()
            }
        if not self.centered:
            data["centered"] = False

        if self.dims:
            data["dims"] = self.dims

        return data

    @classmethod
    def from_dict(cls, data) -> Prior:
        """Create a LogNormalPrior prior from a dictionary."""
        if not isinstance(data, dict):
            msg = (
                "Must be a dictionary representation of a prior distribution. "
                f"Not of type: {type(data)}"
            )
            raise ValueError(msg)

        kwargs = data.get("kwargs", {})

        def handle_value(value):
            if isinstance(value, dict):
                return deserialize(value)

            if isinstance(value, list):
                return np.array(value)

            return value

        kwargs = {param: handle_value(value) for param, value in kwargs.items()}
        centered = data.get("centered", True)
        dims = data.get("dims")
        if isinstance(dims, list):
            dims = tuple(dims)

        return cls(dims=dims, centered=centered, **kwargs)

    def sample_prior(
        self,
        coords=None,
        name: str = "variable",
        **sample_prior_predictive_kwargs,
    ) -> xr.Dataset:
        """Sample from the prior distribution."""
        return sample_prior(
            factory=self,
            coords=coords,
            name=name,
            **sample_prior_predictive_kwargs,
        )


def _is_LogNormalPrior_type(data: dict) -> bool:
    if "special_prior" in data:
        return data["special_prior"] == "LogNormalPrior"
    else:
        return False


register_deserialization(
<<<<<<< HEAD
    is_type=_is_lognormalpositiveparam_type,
    deserialize=LogNormalPositiveParam.from_dict,
)


class MaskedPrior:
    """Create variables from a prior over only the active entries of a boolean mask.

    .. warning::
        This class is experimental and its API may change in future versions.

    Parameters
    ----------
    prior : Prior
        Base prior whose variable is defined over `prior.dims`. Internally, the
        variable is created only for the active entries given by `mask` and
        then expanded back to the full shape with zeros at inactive positions.
    mask : xarray.DataArray
        Boolean array with the same dims and shape as `prior.dims` marking active
        (True) and inactive (False) entries.
    active_dim : str, optional
        Name of the coordinate indexing the active subset. If not provided, a
        name is generated as ``"non_null_dims:<dim1>_<dim2>_..."``. If an existing
        coordinate with the same name has a different length, a suffix with the
        active length is appended.

    Examples
    --------
    Simple 1D masking.

    .. code-block:: python

        import numpy as np
        import xarray as xr
        import pymc as pm
        from pymc_extras.prior import Prior
        from pymc_marketing.pytensor_utils import MaskedPrior

        coords = {"country": ["Venezuela", "Colombia"]}
        mask = xr.DataArray(
            [True, False],
            dims=["country"],
            coords={"country": coords["country"]},
        )
        intercept = Prior("Normal", mu=0, sigma=10, dims=("country",))
        with pm.Model(coords=coords):
            masked = MaskedPrior(intercept, mask)
            intercept_full = masked.create_variable("intercept")

    Nested parameter priors with dims remapped to the active subset.

    .. code-block:: python

        import numpy as np
        import xarray as xr
        import pymc as pm
        from pymc_extras.prior import Prior
        from pymc_marketing.pytensor_utils import MaskedPrior

        coords = {"country": ["Venezuela", "Colombia"]}
        mask = xr.DataArray(
            [True, False],
            dims=["country"],
            coords={"country": coords["country"]},
        )
        intercept = Prior(
            "Normal",
            mu=Prior("HalfNormal", sigma=1, dims=("country",)),
            sigma=10,
            dims=("country",),
        )
        with pm.Model(coords=coords):
            masked = MaskedPrior(intercept, mask)
            intercept_full = masked.create_variable("intercept")

    All entries masked (returns deterministic zeros with original dims).

    .. code-block:: python

        import numpy as np
        import xarray as xr
        import pymc as pm
        from pymc_extras.prior import Prior
        from pymc_marketing.pytensor_utils import MaskedPrior

        coords = {"country": ["Venezuela", "Colombia"]}
        mask = xr.DataArray(
            [False, False],
            dims=["country"],
            coords={"country": coords["country"]},
        )
        prior = Prior("Normal", mu=0, sigma=10, dims=("country",))
        with pm.Model(coords=coords):
            masked = MaskedPrior(prior, mask)
            zeros = masked.create_variable("intercept")

    Apply over a saturation function priors:

    .. code-block:: python

        from pymc_marketing.mmm import LogisticSaturation
        from pymc_marketing.pytensor_utils import MaskedPrior

        coords = {
            "country": ["Colombia", "Venezuela"],
            "channel": ["x1", "x2", "x3", "x4"],
        }

        mask_excluded_x4_colombia = xr.DataArray(
            [[True, False, True, False], [True, True, True, True]],
            dims=["country", "channel"],
            coords=coords,
        )

        saturation = LogisticSaturation(
            priors={
                "lam": MaskedPrior(
                    Prior(
                        "Gamma",
                        mu=2,
                        sigma=0.5,
                        dims=("country", "channel"),
                    ),
                    mask=mask_excluded_x4_colombia,
                ),
                "beta": Prior(
                    "Gamma",
                    mu=3,
                    sigma=0.5,
                    dims=("country", "channel"),
                ),
            }
        )

        prior = saturation.sample_prior(coords=coords, random_seed=10)
        curve = saturation.sample_curve(prior)
        saturation.plot_curve(
            curve,
            subplot_kwargs={
                "ncols": 4,
                "figsize": (12, 18),
            },
        )

    Masked likelihood over an arbitrary subset of entries (2D example over (date, country)):

    .. code-block:: python

        import numpy as np
        import xarray as xr
        import pymc as pm
        from pymc_extras.prior import Prior
        from pymc_marketing.pytensor_utils import MaskedPrior

        coords = {
            "date": np.array(["2021-01-01", "2021-01-02"], dtype="datetime64[D]"),
            "country": ["Venezuela", "Colombia"],
        }

        mask = xr.DataArray(
            [[True, False], [True, False]],
            dims=["date", "country"],
            coords={"date": coords["date"], "country": coords["country"]},
        )

        intercept = Prior("Normal", mu=0, sigma=10, dims=("country",))
        likelihood = Prior(
            "Normal", sigma=Prior("HalfNormal", sigma=1), dims=("date", "country")
        )
        observed = np.random.normal(0, 1, size=(2, 2))

        with pm.Model(coords=coords):
            mu = intercept.create_variable("intercept")
            masked = MaskedPrior(likelihood, mask)
            y = masked.create_likelihood_variable("y", mu=mu, observed=observed)
    """

    def __init__(
        self, prior: Prior, mask: xr.DataArray, active_dim: str | None = None
    ) -> None:
        self.prior = prior
        self.mask = mask
        self.dims = prior.dims
        self.active_dim = active_dim or f"non_null_dims:{'_'.join(self.dims)}"
        self._validate_mask()

        warnings.warn(
            "This class is experimental and its API may change in future versions.",
            stacklevel=2,
        )

    def _validate_mask(self) -> None:
        if tuple(self.mask.dims) != tuple(self.dims):
            raise ValueError("mask dims must match prior.dims order")

    def _remap_dims(self, factory: VariableFactory) -> VariableFactory:
        # Depth-first remap of any nested VariableFactory with dims == parent dims
        # This keeps internal subset checks (_param_dims_work) satisfied.
        if hasattr(factory, "parameters"):
            # Recurse on child parameters first
            for key, value in list(factory.parameters.items()):
                if hasattr(value, "create_variable") and hasattr(value, "dims"):
                    factory.parameters[key] = self._remap_dims(value)  # type: ignore[arg-type]

        # Now remap this object's dims if they exactly match the masked dims
        if hasattr(factory, "dims"):
            dims = factory.dims
            if isinstance(dims, str):
                dims = (dims,)
            if tuple(dims) == tuple(self.dims):
                factory.dims = (self.active_dim,)

        return factory

    def create_variable(self, name: str) -> TensorVariable:
        """Create a deterministic variable with full dims using the active subset.

        Creates an underlying variable over the active entries only and expands
        it back to the full masked shape, filling inactive entries with zeros.

        Parameters
        ----------
        name : str
            Base name for the created variables.

        Returns
        -------
        pt.TensorVariable
            Deterministic variable with the original dims, zeros on inactive entries.
        """
        model = pm.modelcontext(None)
        flat_mask = self.mask.values.ravel().astype(bool)
        n_active = int(flat_mask.sum())

        if n_active == 0:
            return pm.Deterministic(name, pt.zeros(self.mask.shape), dims=self.dims)

        # Ensure the coord exists and has the right length
        if (
            self.active_dim in model.coords
            and len(model.coords[self.active_dim]) != n_active
        ):
            self.active_dim = f"{self.active_dim}__{n_active}"
        model.add_coords({self.active_dim: np.arange(n_active)})

        # Make a deep copy and remap dims depth-first before creating the RV
        reduced = self._remap_dims(self.prior.deepcopy())

        active_rv = reduced.create_variable(f"{name}_active")  # shape: (active_dim,)
        flat_full = pt.zeros((self.mask.size,), dtype=active_rv.dtype)
        full = flat_full[flat_mask].set(active_rv).reshape(self.mask.shape)
        return pm.Deterministic(name, full, dims=self.dims)

    def to_dict(self) -> dict[str, Any]:
        """Serialize MaskedPrior to a JSON-serializable dictionary.

        Returns
        -------
        dict
            Dictionary containing the prior, mask, and active_dim.
        """
        # Store mask as a plain nested list of bools to avoid datetime coords serialization
        mask_list = (
            self.mask.values.astype(bool).tolist()
            if hasattr(self.mask, "values")
            else np.asarray(self.mask, dtype=bool).tolist()
        )
        return {
            "class": "MaskedPrior",
            "data": {
                "prior": self.prior.to_dict()
                if hasattr(self.prior, "to_dict")
                else None,
                "mask": mask_list,
                "mask_dims": list(self.dims),
                "active_dim": self.active_dim,
            },
        }

    @classmethod
    def from_dict(cls, data: dict[str, Any]) -> "MaskedPrior":
        """Deserialize MaskedPrior from dictionary created by ``to_dict``.

        Parameters
        ----------
        data : dict
            Dictionary produced by :meth:`to_dict`.

        Returns
        -------
        MaskedPrior
            Reconstructed instance.
        """
        payload = data["data"] if "data" in data else data
        prior = (
            deserialize(payload["prior"])
            if isinstance(payload.get("prior"), dict)
            else payload.get("prior")
        )
        mask_vals = payload.get("mask")
        # Fallback to provided dims or infer from prior if available
        mask_dims = payload.get("mask_dims") or (getattr(prior, "dims", None) or ())
        mask_da = xr.DataArray(np.asarray(mask_vals, dtype=bool), dims=tuple(mask_dims))
        active_dim = payload.get("active_dim")
        return cls(prior=prior, mask=mask_da, active_dim=active_dim)

    def create_likelihood_variable(
        self, name: str, *, mu: pt.TensorLike, observed: pt.TensorLike
    ) -> TensorVariable:
        """Create an observed variable over the active subset and expand to full dims.

        Parameters
        ----------
        name : str
            Base name for the created variables.
        mu : pt.TensorLike
            Mean/location parameter broadcastable to the masked shape.
        observed : pt.TensorLike
            Observations broadcastable to the masked shape.

        Returns
        -------
        pt.TensorVariable
            Deterministic variable over the full dims with observed RV on active entries.
        """
        model = pm.modelcontext(None)
        flat_mask = self.mask.values.ravel().astype(bool)
        n_active = int(flat_mask.sum())

        if n_active == 0:
            return pm.Deterministic(name, pt.zeros(self.mask.shape), dims=self.dims)

        # Ensure the coord exists and has the right length
        if (
            self.active_dim in model.coords
            and len(model.coords[self.active_dim]) != n_active
        ):
            self.active_dim = f"{self.active_dim}__{n_active}"
        model.add_coords({self.active_dim: np.arange(n_active)})

        # Remap dims on a deep copy so nested parameter priors match the active subset
        reduced = self._remap_dims(self.prior.deepcopy())

        # Broadcast mu/observed to full mask shape via arithmetic broadcasting, then select active entries
        mu_tensor = pt.as_tensor_variable(mu)
        mu_full = mu_tensor + pt.zeros(self.mask.shape, dtype=mu_tensor.dtype)
        mu_active = mu_full.reshape((self.mask.size,))[flat_mask]

        obs = observed.values if hasattr(observed, "values") else observed
        obs_tensor = pt.as_tensor_variable(obs)
        obs_full = obs_tensor + pt.zeros(self.mask.shape, dtype=obs_tensor.dtype)
        obs_active = obs_full.reshape((self.mask.size,))[flat_mask]

        # Create the masked observed RV over the active subset
        active_name = f"{name}_active"
        active_rv = reduced.create_likelihood_variable(
            active_name, mu=mu_active, observed=obs_active
        )

        # Expand back to full shape for user-friendly access
        flat_full = pt.zeros((self.mask.size,), dtype=active_rv.dtype)
        full = flat_full[flat_mask].set(active_rv).reshape(self.mask.shape)
        return pm.Deterministic(name, full, dims=self.dims)


def _is_masked_prior_type(data: dict) -> bool:
    return data.keys() == {"class", "data"} and data.get("class") == "MaskedPrior"


register_deserialization(
    is_type=_is_masked_prior_type, deserialize=MaskedPrior.from_dict
=======
    is_type=_is_LogNormalPrior_type,
    deserialize=LogNormalPrior.from_dict,
>>>>>>> fa113443
)<|MERGE_RESOLUTION|>--- conflicted
+++ resolved
@@ -234,9 +234,8 @@
 
 
 register_deserialization(
-<<<<<<< HEAD
-    is_type=_is_lognormalpositiveparam_type,
-    deserialize=LogNormalPositiveParam.from_dict,
+    is_type=_is_LogNormalPrior_type,
+    deserialize=LogNormalPrior.from_dict,
 )
 
 
@@ -606,8 +605,4 @@
 
 register_deserialization(
     is_type=_is_masked_prior_type, deserialize=MaskedPrior.from_dict
-=======
-    is_type=_is_LogNormalPrior_type,
-    deserialize=LogNormalPrior.from_dict,
->>>>>>> fa113443
 )