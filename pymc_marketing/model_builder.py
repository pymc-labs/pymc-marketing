--- conflicted
+++ resolved
@@ -933,8 +933,23 @@
         hasher.update(self.version.encode())
         hasher.update(self._model_type.encode())
         return hasher.hexdigest()[:16]
-
-<<<<<<< HEAD
+      
+    def graphviz(self, **kwargs):
+        """Get the graphviz representation of the model.
+
+        Parameters
+        ----------
+        **kwargs
+            Keyword arguments for the `pm.model_to_graphviz` function
+
+        Returns
+        -------
+        graphviz.Digraph
+
+        """
+        return pm.model_to_graphviz(self.model, **kwargs)
+
+
     prior = create_idata_accessor(
         "prior",
         "Call the 'sample_prior_predictive' method first.",
@@ -952,19 +967,3 @@
         "predictions",
         "Call the 'sample_posterior_predictive' method with predictions=True first.",
     )
-=======
-    def graphviz(self, **kwargs):
-        """Get the graphviz representation of the model.
-
-        Parameters
-        ----------
-        **kwargs
-            Keyword arguments for the `pm.model_to_graphviz` function
-
-        Returns
-        -------
-        graphviz.Digraph
-
-        """
-        return pm.model_to_graphviz(self.model, **kwargs)
->>>>>>> f525aa4c
