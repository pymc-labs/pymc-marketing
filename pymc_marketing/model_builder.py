--- conflicted
+++ resolved
@@ -164,111 +164,8 @@
     """Error raised when a model loaded is different than one saved."""
 
 
-<<<<<<< HEAD
 class ModelIO:
     """Mixin to handle saving and loading of models."""
-=======
-class ModelBuilder(ABC):
-    """Base class for building models with PyMC-Marketing.
-
-    It provides an easy-to-use API (similar to scikit-learn) for models
-    and help with deployment.
-    """
-
-    _model_type = "BaseClass"
-    version = "None"
-
-    X: pd.DataFrame | None = None
-    y: pd.Series | np.ndarray | None = None
-
-    def __init__(
-        self,
-        model_config: dict | None = None,
-        sampler_config: dict | None = None,
-    ):
-        """Initialize model configuration and sampler configuration for the model.
-
-        Parameters
-        ----------
-        model_config : Dictionary, optional
-            dictionary of parameters that initialise model configuration.
-            Class-default defined by the user default_model_config method.
-        sampler_config : Dictionary, optional
-            dictionary of parameters that initialise sampler configuration.
-            Class-default defined by the user default_sampler_config method.
-
-        Examples
-        --------
-        >>> class MyModel(ModelBuilder):
-        >>>     ...
-        >>> model = MyModel(model_config, sampler_config)
-
-        """
-        if sampler_config is None:
-            sampler_config = {}
-        if model_config is None:
-            model_config = {}
-        self.sampler_config = (
-            self.default_sampler_config | sampler_config
-        )  # Parameters for fit sampling
-        self.model_config = (
-            self.default_model_config | model_config
-        )  # parameters for priors etc.
-        self.model: pm.Model
-        self.idata: az.InferenceData | None = None  # idata is generated during fitting
-        self.is_fitted_ = False
-
-    def _validate_data(self, X, y=None):
-        if y is not None:
-            return check_X_y(
-                X, y, accept_sparse=False, y_numeric=True, multi_output=False
-            )
-        else:
-            return check_array(X, accept_sparse=False)
-
-    def _data_setter(
-        self,
-        X: np.ndarray | pd.DataFrame | xr.Dataset | xr.DataArray,
-        y: np.ndarray | pd.Series | xr.DataArray | None = None,
-    ) -> None:
-        """Set new data in the model.
-
-        Parameters
-        ----------
-        X : array, shape (n_obs, n_features)
-            The training input samples.
-        y : array, shape (n_obs,)
-            The target values (real numbers).
-
-        Examples
-        --------
-        Example logic of data_setter method
-
-        .. code-block:: python
-
-            def _data_setter(self, X, y=None):
-                data = {"X": X}
-                if y is None:
-                    y = np.zeros(len(X))
-                data["y"] = y
-
-                with self.model:
-                    pm.set_data(data)
-
-        """
-        msg = "This model doesn't support setting new data, posterior_predictive, or out of sample methods."
-        raise NotImplementedError(msg)
-
-    @property
-    @abstractmethod
-    def output_var(self) -> str:
-        """Returns the name of the output variable of the model.
-
-        Returns
-        -------
-        output_var : str
-            Name of the output variable of the model.
->>>>>>> e4c71432
 
     _model_type: str
     version: str
@@ -939,37 +836,12 @@
     def output_var(self) -> str:
         """Returns the name of the output variable of the model.
 
-<<<<<<< HEAD
         Returns
         -------
         output_var : str
             Name of the output variable of the model.
 
         """
-=======
-        model.idata = idata
-        model.build_from_idata(idata)
-        model.post_sample_model_transformation()
-
-        if (model_version := model.version) != (
-            loaded_version := idata.attrs["version"]
-        ):
-            msg = (
-                f"The model version ({loaded_version}) in the InferenceData does not "
-                f"match the model version ({model_version}). "
-                "There was no error loading the inference data, but the model structure "
-                "is different. "
-            )
-            raise DifferentModelError(msg)
-        elif model.id != idata.attrs["id"]:
-            msg = (
-                "The model id in the InferenceData does not match the model id. "
-                "There was no error loading the inference data, but the model may "
-                "be different. "
-                "Investigate if the model structure or configuration has changed."
-            )
-            raise DifferentModelError(msg)
->>>>>>> e4c71432
 
     @abstractmethod
     def build_model(
@@ -1359,86 +1231,4 @@
                 f"Output variable {self.output_var} not found in posterior predictive samples."
             )
 
-<<<<<<< HEAD
-        return posterior_predictive_samples[self.output_var]
-=======
-        return posterior_predictive_samples[self.output_var]
-
-    @property
-    def id(self) -> str:
-        """Generate a unique hash value for the model.
-
-        The hash value is created using the last 16 characters of the SHA256 hash encoding,
-        based on the model configuration, version, and model type.
-
-        Returns
-        -------
-        str
-            A string of length 16 characters containing a unique hash of the model.
-
-        Examples
-        --------
-        >>> model = MyModel()
-        >>> model.id
-        '0123456789abcdef'
-
-        """
-        hasher = hashlib.sha256()
-        hasher.update(str(self.model_config.values()).encode())
-        hasher.update(self.version.encode())
-        hasher.update(self._model_type.encode())
-        return hasher.hexdigest()[:16]
-
-    def graphviz(self, **kwargs):
-        """Get the graphviz representation of the model.
-
-        Parameters
-        ----------
-        **kwargs
-            Keyword arguments for the `pm.model_to_graphviz` function
-
-        Returns
-        -------
-        graphviz.Digraph
-
-        """
-        return pm.model_to_graphviz(self.model, **kwargs)
-
-    @requires_model
-    def table(self, **model_table_kwargs) -> Table:
-        """Get the summary table of the model.
-
-        Parameters
-        ----------
-        **model_table_kwargs
-            Keyword arguments for the `model_table` function
-
-        Returns
-        -------
-        rich.table.Table
-            A rich table containing the summary of the model.
-
-        """
-        return model_table(self.model, **model_table_kwargs)
-
-    prior = create_idata_accessor(
-        "prior",
-        "The model hasn't been sampled yet, call .sample_prior_predictive() first",
-    )
-    prior_predictive = create_idata_accessor(
-        "prior_predictive",
-        "The model hasn't been sampled yet, call .sample_prior_predictive() first",
-    )
-    posterior = create_idata_accessor(
-        "posterior", "The model hasn't been fit yet, call .fit() first"
-    )
-
-    posterior_predictive = create_idata_accessor(
-        "posterior_predictive",
-        "The model hasn't been fit yet, call .sample_posterior_predictive() first",
-    )
-    predictions = create_idata_accessor(
-        "predictions",
-        "Call the 'sample_posterior_predictive' method with predictions=True first.",
-    )
->>>>>>> e4c71432
+        return posterior_predictive_samples[self.output_var]