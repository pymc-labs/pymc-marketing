--- conflicted
+++ resolved
@@ -8,11 +8,7 @@
 
 ## What can you do with Media Mix Modeling?
 
-<<<<<<< HEAD
-Media Mix Modeling gives rich insights and is used in many ways, but here are some of the highlights:
-=======
 Media Mix Modeling (MMM) is a powerful tool that provides actionable insights for businesses. Here are some key ways you can leverage MMM to drive strategic decisions and improve your marketing ROI:
->>>>>>> a8bb7816
 
 1. Understand the effectiveness of different media channels in driving customer acquisition. Not only can you learn from data about the most influential media channels for your business, but you can update this understanding over time. By incorporating new marketing and customer acquisition data on an ongoing basis, you can learn about the changing effectiveness of each channel over time.
 
