name: pre-commit

on:
  push:

jobs:
  pre-commit:
    runs-on: ubuntu-latest
    steps:
<<<<<<< HEAD
    - uses: actions/checkout@v3
    - uses: actions/setup-python@v5
=======
    - uses: actions/checkout@v4
    - uses: actions/setup-python@v3
>>>>>>> e700fc38
      with:
        python-version: "3.12"
    - uses: pre-commit/action@v3.0.1<|MERGE_RESOLUTION|>--- conflicted
+++ resolved
@@ -7,13 +7,8 @@
   pre-commit:
     runs-on: ubuntu-latest
     steps:
-<<<<<<< HEAD
-    - uses: actions/checkout@v3
+    - uses: actions/checkout@v4
     - uses: actions/setup-python@v5
-=======
-    - uses: actions/checkout@v4
-    - uses: actions/setup-python@v3
->>>>>>> e700fc38
       with:
         python-version: "3.12"
     - uses: pre-commit/action@v3.0.1