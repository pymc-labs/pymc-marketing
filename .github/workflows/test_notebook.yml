name: Test Notebooks

on:
  pull_request:
    branches: [main]
    paths:
     - "pyproject.toml"
     - "tests/**.py"
     - "pymc_marketing/**"
     - ".github/workflows/test_notebook.yml"
     - "scripts/run_notebooks/**.py"
     - "docs/source/notebooks/**.ipynb"
     - "!docs/source/notebooks/mmm/**.ipynb"
     - "!docs/source/notebooks/*/dev/**.ipynb"
  push:
    branches: [main]
    paths:
     - "pyproject.toml"
     - "tests/**.py"
     - "pymc_marketing/**"
     - ".github/workflows/test_notebook.yml"
     - "scripts/run_notebooks/**.py"
     - "docs/source/notebooks/**.ipynb"
     - "!docs/source/notebooks/mmm/**.ipynb"
     - "!docs/source/notebooks/*/dev/**.ipynb"

concurrency:
  group: ${{ github.workflow }}-${{ github.event.pull_request.number || github.ref }}
  cancel-in-progress: true

jobs:
  notebooks:
    runs-on: ubuntu-latest
<<<<<<< HEAD
    timeout-minutes: 60
=======
    strategy:
      matrix:
        split:
          - "--notebooks mmm --end-idx 10"
          - "--notebooks mmm --start-idx 10"
          - "--notebooks clv"
          - "--notebooks bass"
          - "--notebooks customer_choice"
          - "--notebooks general"
          - "--exclude-dirs mmm clv bass customer_choice general"
>>>>>>> 9af7f676
    steps:
    - uses: actions/checkout@v5

    - name: Install uv
      uses: astral-sh/setup-uv@v6

    - name: Install dependencies
      run: |
        sudo apt-get install graphviz graphviz-dev
        uv venv --python 3.12
        uv pip install --upgrade pip
        uv pip install -e ".[docs,test,dag]"

    - name: Run notebooks
      run: uv run scripts/run_notebooks/runner.py ${{ matrix.split }}<|MERGE_RESOLUTION|>--- conflicted
+++ resolved
@@ -31,9 +31,7 @@
 jobs:
   notebooks:
     runs-on: ubuntu-latest
-<<<<<<< HEAD
     timeout-minutes: 60
-=======
     strategy:
       matrix:
         split:
@@ -44,7 +42,6 @@
           - "--notebooks customer_choice"
           - "--notebooks general"
           - "--exclude-dirs mmm clv bass customer_choice general"
->>>>>>> 9af7f676
     steps:
     - uses: actions/checkout@v5
 
