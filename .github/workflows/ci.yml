name: CI

on:
  pull_request:
    branches: [main]
  push:
    branches: [main]

env:
<<<<<<< HEAD
  OLDEST_PYMC_VERSION: "5.4.0"
=======
  OLDEST_PYMC_VERSION: "5.5.0"
>>>>>>> 0e60bb49

jobs:
  lint:
    runs-on: ubuntu-latest
    strategy:
      matrix:
        python-version: ["3.8", "3.11"]
        oldest-pymc: [false, true]
    steps:
      - uses: actions/checkout@v3
      - name: Set up Python
        uses: actions/setup-python@v3
        with:
          python-version: ${{ matrix.python-version }}
      - name: Run lint
        uses: pre-commit/action@v3.0.0

  test:
    runs-on: ubuntu-latest
    strategy:
      matrix:
        config: [ {python-version: "3.8", oldest-pymc: false}, {python-version: "3.11", oldest-pymc: true}]
    steps:
      - uses: actions/checkout@v3
      - name: Set up Python
        uses: actions/setup-python@v3
        with:
          python-version: ${{ matrix.config.python-version }}
      - name: Install oldest version of PyMC
        if: ${{ matrix.config.oldest-pymc }}
        run: pip install pymc==${{ env.OLDEST_PYMC_VERSION }}
      - name: Run tests
        run: |
          pip install -e .[test]
          pytest --cov-report=xml --no-cov-on-fail
      - name: Check oldest version of PyMC
        if: ${{ matrix.oldest-pymc }}
        run: python -c "import pymc; assert pymc.__version__ == '${{  env.OLDEST_PYMC_VERSION }}'"
      - name: Upload coverage to Codecov
        uses: codecov/codecov-action@v3
        with:
          token: ${{ secrets.CODECOV_TOKEN }} # use token for more robust uploads
          name: ${{ matrix.python-version }}
          fail_ci_if_error: false

  all:
    if: ${{ always() }}
    runs-on: ubuntu-latest
    name: All checks
    needs: [ lint, test ]
    steps:
      - name: Confirm checks passed
        if: ${{ (needs.lint.result != 'success' || needs.test.result != 'success') }}
        run: exit 1<|MERGE_RESOLUTION|>--- conflicted
+++ resolved
@@ -7,11 +7,7 @@
     branches: [main]
 
 env:
-<<<<<<< HEAD
-  OLDEST_PYMC_VERSION: "5.4.0"
-=======
   OLDEST_PYMC_VERSION: "5.5.0"
->>>>>>> 0e60bb49
 
 jobs:
   lint:
