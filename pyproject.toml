[build-system]
build-backend = "hatchling.build"
requires = ["hatchling<2", "hatch-fancy-pypi-readme"]

[project]
name = "pymc-marketing"
description = "Marketing Statistical Models in PyMC"
requires-python = ">=3.10"
license = { file = "LICENSE" }
dynamic = ["version", "readme"]
maintainers = [{ name = "PyMC Labs", email = "info@pymc-labs.io" }]
classifiers = [
    "Development Status :: 5 - Production/Stable",
    "Programming Language :: Python",
    "Programming Language :: Python :: 3",
    "Programming Language :: Python :: 3.10",
    "Programming Language :: Python :: 3.11",
    "Programming Language :: Python :: 3.12",
    "License :: OSI Approved :: Apache Software License",
    "Intended Audience :: Science/Research",
    "Topic :: Scientific/Engineering",
    "Topic :: Scientific/Engineering :: Mathematics",
    "Operating System :: OS Independent",
    "Typing :: Typed",
]

dependencies = [
    "arviz>=0.13.0",
    "matplotlib>=3.5.1",
    "numpy>=1.17",
    "pandas",
    "pydantic>=2.1.0",
    # NOTE: Used as minimum pymc version with test.yml `OLDEST_PYMC_VERSION`
    "pymc>=5.21.1",
    "scikit-learn>=1.1.1",
    "seaborn>=0.12.2",
    "xarray>=2024.1.0",
    "xarray-einstats>=0.5.1",
    "pyprojroot",
    "preliz>=0.8.0",
]

[project.optional-dependencies]
<<<<<<< HEAD
dag = ["dowhy", "networkx"]
=======
dag = [
    "dowhy",
    "networkx",
    "osqp<1.0.0,>=0.6.2",
]
>>>>>>> efd528e2
docs = [
    "blackjax",
    "fastprogress",
    "graphviz",
    "ipython!=8.7.0",
    "ipywidgets",
    "labs-sphinx-theme",
    "lifetimes",
    "myst-nb<=1.0.0",
    "myst-parser",
    "numba",
    "numpydoc",
    "numpyro",
    "nutpie",
    "pylint",
    "sphinx-autodoc-typehints",
    "sphinx-copybutton",
    "sphinx-design",
    "sphinx-notfound-page",
    "sphinx",
    "sphinxext-opengraph",
    "watermark",
    "mlflow>=2.0.0",
    "networkx",
    "dowhy",
    "osqp<1.0.0,>=0.6.2",
]
rtd = [
    "labs-sphinx-theme",
    "myst-nb<=1.0.0",
    "myst-parser",
    "numpydoc",
    "sphinx-autodoc-typehints",
    "sphinx-copybutton",
    "sphinx-design",
    "sphinx-notfound-page",
    "sphinx",
    "sphinxext-opengraph",
]
lint = ["mypy", "pandas-stubs", "pre-commit>=2.19.0", "ruff>=0.1.4"]
test = [
    "blackjax",
    "nutpie",
    "numpyro",
    "graphviz>=0.20.1",
    "lifetimes==0.11.3",
    "papermill",
    "pyprojroot",
    "pytest-cov>=3.0.0",
    "pytest-mock>=3.14.0",
    "pytest>=7.0.1",
    "mlflow>=2.0.0",
    "networkx",
    "dowhy",
    "osqp<1.0.0,>=0.6.2",
]

[tool.hatch.build.targets.sdist]
exclude = ["docs"]

[tool.hatch.version]
path = "pymc_marketing/version.py"

# <https://github.com/hynek/hatch-fancy-pypi-readme>
[tool.hatch.metadata.hooks.fancy-pypi-readme]
content-type = "text/markdown"

[[tool.hatch.metadata.hooks.fancy-pypi-readme.fragments]]
path = "README.md"

[[tool.hatch.metadata.hooks.fancy-pypi-readme.substitutions]]
# Image links should go to the raw content on GitHub
# <https://stackoverflow.com/a/46875147>
pattern = '\[(.*?)\]\(((?!https?://)\S+\.(png|jpe?g|svg|gif))\)'
replacement = '[\1](https://raw.githubusercontent.com/pymc-labs/pymc-marketing/main/\g<2>)'

[[tool.hatch.metadata.hooks.fancy-pypi-readme.substitutions]]
# Handle also HTML image tags
pattern = '''(<img\b[^>]*\bsrc=)(['"])((?!https?://)[^'"]+)(['"][^>]*>)'''
replacement = '<img src="https://raw.githubusercontent.com/pymc-labs/pymc-marketing/main/\g<3>\g<4>'

[[tool.hatch.metadata.hooks.fancy-pypi-readme.substitutions]]
# Remaining non-image relative links map to the normal absolute GitHub URL
# <https://stackoverflow.com/a/46875147>
pattern = '\[(.*?)\]\(((?!https?://)\S+)\)'
replacement = '[\1](https://github.com/pymc-labs/pymc-marketing/tree/main/\g<2>)'

[project.urls]
repository = "https://github.com/pymc-labs/pymc-marketing"
homepage = "https://www.pymc-marketing.io"


[tool.ruff.lint]
select = ["B", "D", "DOC", "E", "F", "I", "RUF", "S", "UP", "W"]
pydocstyle.convention = "numpy"
ignore = [
    "B008",   # Do not perform calls in argument defaults (this is ok with Field from pydantic)
    "B904",   # raise-without-from-inside-except
    "RUF001", # String contains ambiguous character (such as Greek letters)
    "RUF002", # Docstring contains ambiguous character (such as Greek letters)
    "RUF012", # Mutable class attributes should be annotated with `typing.ClassVar`
]
[tool.ruff.lint.per-file-ignores]
"docs/source/notebooks/*" = [
    "B018", # Checks for "useless" expressions. Not useful for notebooks.
    "D103", # Missing docstring in public function.
]
"tests/*" = [
    "B018", # Checks for "useless" expressions. This is useful for tests.
    "D",
    "S101", # Use of assert
]
"scripts/*" = ["D"]

[tool.ruff.lint.pycodestyle]
max-line-length = 120

[tool.ruff]
extend-include = ["*.ipynb"]

[tool.pytest.ini_options]
addopts = [
    "-v",
    "--strict-markers",
    "--strict-config",
    "--cov=pymc_marketing",
    "--cov-report=term-missing",
    "--cov-report=xml",
    "--no-cov-on-fail",
    "--durations=50",
    "--color=yes",
]
filterwarnings = ["ignore::DeprecationWarning:bokeh.core.property.primitive:37"]
testpaths = "tests"

[tool.mypy]
files = "pymc_marketing/*.py"
plugins = "numpy.typing.mypy_plugin"
exclude = "build|dist|docs|examples|tests|setup.py"

[tool.mypy-matplotlib]
ignore_missing_imports = true

[tool.mypy-pymc]
ignore_missing_imports = true

[tool.mypy-seaborn]
ignore_missing_imports = true

[tool.mypy-sklearn]
ignore_missing_imports = true

[tool.mypy-scipy]
ignore_missing_imports = true<|MERGE_RESOLUTION|>--- conflicted
+++ resolved
@@ -41,15 +41,11 @@
 ]
 
 [project.optional-dependencies]
-<<<<<<< HEAD
-dag = ["dowhy", "networkx"]
-=======
 dag = [
     "dowhy",
     "networkx",
     "osqp<1.0.0,>=0.6.2",
 ]
->>>>>>> efd528e2
 docs = [
     "blackjax",
     "fastprogress",
