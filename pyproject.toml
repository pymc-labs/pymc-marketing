--- conflicted
+++ resolved
@@ -38,12 +38,8 @@
     "xarray>=2024.1.0",
     "xarray-einstats>=0.5.1",
     "pyprojroot",
-<<<<<<< HEAD
-    "pymc-extras>=0.2.7",
-=======
     "pymc-extras>=0.4.0",
     "preliz>=0.20.0",
->>>>>>> 18b26881
 ]
 
 [project.optional-dependencies]
@@ -75,11 +71,7 @@
     "networkx",
     "dowhy",
     "osqp<1.0.0,>=0.6.2",
-<<<<<<< HEAD
-    "preliz>=0.8.0",
-=======
     "preliz>=0.20.0",
->>>>>>> 18b26881
 ]
 lint = ["mypy", "pandas-stubs", "pre-commit>=2.19.0", "ruff>=0.1.4"]
 test = [
@@ -99,11 +91,7 @@
     "dowhy",
     "osqp<1.0.0,>=0.6.2",
     "pygraphviz",
-<<<<<<< HEAD
-    "preliz>=0.8.0",
-=======
     "preliz>=0.20.0",
->>>>>>> 18b26881
 ]
 
 [tool.hatch.build.targets.sdist]
